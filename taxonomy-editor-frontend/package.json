--- conflicted
+++ resolved
@@ -28,26 +28,9 @@
     "build": "tsc && vite build",
     "serve": "vite preview",
     "prepare": "cd .. && husky install taxonomy-editor-frontend/.husky",
-<<<<<<< HEAD
-    "lint": "prettier --write .",
-    "lint:check": "prettier --check ."
-  },
-  "browserslist": {
-    "production": [
-      ">0.2%",
-      "not dead",
-      "not op_mini all"
-    ],
-    "development": [
-      "last 1 chrome version",
-      "last 1 firefox version",
-      "last 1 safari version"
-    ]
-=======
     "lint": "eslint --fix src/ && prettier --write .",
     "lint:check": "eslint --no-fix src/ && prettier --check .",
     "generate:api": "openapi --input ../backend/openapi/openapi.json --output ./src/client --client axios && prettier --write ./src/client"
->>>>>>> f74cfdf7
   },
   "devDependencies": {
     "@craco/craco": "^7.1.0",
