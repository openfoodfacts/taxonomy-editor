--- conflicted
+++ resolved
@@ -1,122 +1,111 @@
-import { Typography, Stack, IconButton, Button, Box } from "@mui/material";
-import { useState, useEffect } from "react";
-import { Link, useParams } from "react-router-dom";
-import Dialog from '@mui/material/Dialog';
-import DialogActions from '@mui/material/DialogActions';
-import DialogContent from '@mui/material/DialogContent';
-import DialogContentText from '@mui/material/DialogContentText';
-import DialogTitle from '@mui/material/DialogTitle';
-import AccumulateAllComponents from "./AccumulateAllComponents";
-import DeleteOutlineIcon from '@mui/icons-material/DeleteOutline';
-import { createBaseURL } from "./createURL";
-<<<<<<< HEAD
-=======
-import { greyHexCode } from "../../constants";
->>>>>>> 3d7ff930
-
-const EditEntry = ({setDisplayedPages}) => {
-    const { taxonomyName, branchName, id } = useParams();
-    const urlPrefix = `${taxonomyName}/${branchName}/`;
-    const baseUrl = createBaseURL(taxonomyName, branchName);
-    const [openDeleteDialog, setOpenDeleteDialog] = useState(false);
-    const [openSuccessDialog, setOpenSuccessDialog] = useState(false);
-<<<<<<< HEAD
-    const greyHexCode = "#808080";
-=======
->>>>>>> 3d7ff930
-
-    // Set url prefix for navbar component
-    useEffect(
-        function addUrlPrefixToNavbar() {
-            setDisplayedPages([
-                { url: urlPrefix+"entry", translationKey: "Nodes" },
-<<<<<<< HEAD
-                { url: urlPrefix+"search", translationKey: "Search" },
-                { url: urlPrefix+"export", translationKey: "Export" }
-=======
-                { url: urlPrefix+"search", translationKey: "Search" }
->>>>>>> 3d7ff930
-            ])
-        }, [urlPrefix, setDisplayedPages]
-    );
-
-    // Helper functions for Dialog component
-    const handleCloseDeleteDialog = () => { setOpenDeleteDialog(false); }
-    const handleOpenDeleteDialog = () => { setOpenDeleteDialog(true); }
-    const handleOpenSuccessDialog = () => { setOpenSuccessDialog(true); }
-    
-    const handleDeleteNode = () => {
-        const data = {"id" : id}
-        fetch(baseUrl+'nodes', {
-            method : 'DELETE',
-            headers: {"Content-Type" : "application/json"},
-            body: JSON.stringify(data)
-        }).then(() => {
-            handleCloseDeleteDialog();
-            handleOpenSuccessDialog();
-        }).catch(() => {})
-    }
-
-    return (
-        <Box>
-            {/* Renders id of current node */}
-            <Box>
-                <Stack direction="row" alignItems="center">
-                    <Typography sx={{mb: 2, mt:2, ml: 2}} variant="h4">
-                        You are now editing "{id}"
-                    </Typography>
-                    <IconButton sx={{ml: 1, color: greyHexCode}} onClick={handleOpenDeleteDialog}>
-                        <DeleteOutlineIcon />
-                    </IconButton>
-                </Stack>
-            </Box>
-            {/* Renders node info based on id */}
-            <AccumulateAllComponents id={id} taxonomyName={taxonomyName} branchName={branchName} />
-            {/* Dialog box for confirmation of deletion of node */}
-            <Dialog
-                open={openDeleteDialog}
-            >
-                <DialogTitle>Delete a node</DialogTitle>
-                <DialogContent>
-                <DialogContentText>
-                    Are you sure you want to delete this node?
-                </DialogContentText>
-                </DialogContent>
-                <DialogActions>
-                <Button onClick={handleCloseDeleteDialog}>
-                    Cancel
-                </Button>
-                <Button sx={{color: '#ff0000'}} onClick={handleDeleteNode} autoFocus>
-                    Delete
-                </Button>
-                </DialogActions>
-            </Dialog>
-            {/* Dialog box for acknowledgement of deletion of node */}
-            <Dialog
-                open={openSuccessDialog}
-                aria-labelledby="alert-dialog-title"
-                aria-describedby="alert-dialog-description"
-            >
-                <DialogTitle id="alert-dialog-title">
-                {"Your edits have been saved!"}
-                </DialogTitle>
-                <DialogContent>
-                <DialogContentText id="alert-dialog-description">
-                    The node {id} has been successfully deleted.
-                </DialogContentText>
-                </DialogContent>
-                <DialogActions>
-                <Button 
-                    component={Link} 
-                    to={`${urlPrefix}/entry`}
-                    autoFocus
-                >
-                    Continue
-                </Button>
-                </DialogActions>
-            </Dialog>
-        </Box>
-    );
-}
- 
+import { Typography, Stack, IconButton, Button, Box } from "@mui/material";
+import { useState, useEffect } from "react";
+import { Link, useParams } from "react-router-dom";
+import Dialog from '@mui/material/Dialog';
+import DialogActions from '@mui/material/DialogActions';
+import DialogContent from '@mui/material/DialogContent';
+import DialogContentText from '@mui/material/DialogContentText';
+import DialogTitle from '@mui/material/DialogTitle';
+import AccumulateAllComponents from "./AccumulateAllComponents";
+import DeleteOutlineIcon from '@mui/icons-material/DeleteOutline';
+import { createBaseURL } from "./createURL";
+import { greyHexCode } from "../../constants";
+
+const EditEntry = ({setDisplayedPages}) => {
+    const { taxonomyName, branchName, id } = useParams();
+    const urlPrefix = `${taxonomyName}/${branchName}/`;
+    const baseUrl = createBaseURL(taxonomyName, branchName);
+    const [openDeleteDialog, setOpenDeleteDialog] = useState(false);
+    const [openSuccessDialog, setOpenSuccessDialog] = useState(false);
+
+    // Set url prefix for navbar component
+    useEffect(
+        function addUrlPrefixToNavbar() {
+            setDisplayedPages([
+                { url: urlPrefix+"entry", translationKey: "Nodes" },
+                { url: urlPrefix+"search", translationKey: "Search" },
+                { url: urlPrefix+"export", translationKey: "Export" }
+            ])
+        }, [urlPrefix, setDisplayedPages]
+    );
+
+    // Helper functions for Dialog component
+    const handleCloseDeleteDialog = () => { setOpenDeleteDialog(false); }
+    const handleOpenDeleteDialog = () => { setOpenDeleteDialog(true); }
+    const handleOpenSuccessDialog = () => { setOpenSuccessDialog(true); }
+    
+    const handleDeleteNode = () => {
+        const data = {"id" : id}
+        fetch(baseUrl+'nodes', {
+            method : 'DELETE',
+            headers: {"Content-Type" : "application/json"},
+            body: JSON.stringify(data)
+        }).then(() => {
+            handleCloseDeleteDialog();
+            handleOpenSuccessDialog();
+        }).catch(() => {})
+    }
+
+    return (
+        <Box>
+            {/* Renders id of current node */}
+            <Box>
+                <Stack direction="row" alignItems="center">
+                    <Typography sx={{mb: 2, mt:2, ml: 2}} variant="h4">
+                        You are now editing "{id}"
+                    </Typography>
+                    <IconButton sx={{ml: 1, color: greyHexCode}} onClick={handleOpenDeleteDialog}>
+                        <DeleteOutlineIcon />
+                    </IconButton>
+                </Stack>
+            </Box>
+            {/* Renders node info based on id */}
+            <AccumulateAllComponents id={id} taxonomyName={taxonomyName} branchName={branchName} />
+            {/* Dialog box for confirmation of deletion of node */}
+            <Dialog
+                open={openDeleteDialog}
+            >
+                <DialogTitle>Delete a node</DialogTitle>
+                <DialogContent>
+                <DialogContentText>
+                    Are you sure you want to delete this node?
+                </DialogContentText>
+                </DialogContent>
+                <DialogActions>
+                <Button onClick={handleCloseDeleteDialog}>
+                    Cancel
+                </Button>
+                <Button sx={{color: '#ff0000'}} onClick={handleDeleteNode} autoFocus>
+                    Delete
+                </Button>
+                </DialogActions>
+            </Dialog>
+            {/* Dialog box for acknowledgement of deletion of node */}
+            <Dialog
+                open={openSuccessDialog}
+                aria-labelledby="alert-dialog-title"
+                aria-describedby="alert-dialog-description"
+            >
+                <DialogTitle id="alert-dialog-title">
+                {"Your edits have been saved!"}
+                </DialogTitle>
+                <DialogContent>
+                <DialogContentText id="alert-dialog-description">
+                    The node {id} has been successfully deleted.
+                </DialogContentText>
+                </DialogContent>
+                <DialogActions>
+                <Button 
+                    component={Link} 
+                    to={`${urlPrefix}/entry`}
+                    autoFocus
+                >
+                    Continue
+                </Button>
+                </DialogActions>
+            </Dialog>
+        </Box>
+    );
+}
+ 
 export default EditEntry;