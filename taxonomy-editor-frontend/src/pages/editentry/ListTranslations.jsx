import { Typography, Paper, TextField, Stack, Button, IconButton, Box } from "@mui/material";
import Dialog from '@mui/material/Dialog';
import DialogActions from '@mui/material/DialogActions';
import DialogContent from '@mui/material/DialogContent';
import DialogContentText from '@mui/material/DialogContentText';
import DialogTitle from '@mui/material/DialogTitle';
import { useEffect, useState } from "react";
import AddBoxIcon from '@mui/icons-material/AddBox';
import DeleteOutlineIcon from '@mui/icons-material/DeleteOutline';
import * as uuid from "uuid";
import ISO6391 from 'iso-639-1';

/**
 * Sub-component for rendering translation of an "entry"  
*/
const ListTranslations = ({ nodeObject, setNodeObject, originalNodeObject }) => {

    let [renderedTranslations, setRenderedTranslations] = useState([]) // Stores state of all tags
    let [mainLang_renderedTranslations, setMainLang_renderedTranslations] = useState([]) // Stores state of main language's tags
    const [open, setOpen] = useState(false); // Used for Dialog component
    const [newLanguageCode, setNewLanguageCode] = useState(''); // Used for storing new LC from Dialog
    const [isValidLanguageCode, setisValidLanguageCode] = useState(false); // Used for validating a new LC
    const [btnDisabled, setBtnDisabled] = useState(true) // For enabling or disabling Dialog button

    // Helper functions for Dialog component
    function handleClose() { setOpen(false); }
    function handleOpen() { setOpen(true); }

    // Used for addition of a translation language
    function handleAddTranslation(key) {
        const newRenderedTranslations = [...renderedTranslations, {'languageCode' : key, 'tags' : []}]
        setRenderedTranslations(newRenderedTranslations);
        key = 'tags_' + key; // LC must have a prefix "tags_"
        
        // Make changes to the parent NodeObject
        setNodeObject(prevState => {
            const newNodeObject = {...prevState};
            newNodeObject[key] = [];
            return newNodeObject
        })
        setOpen(false);
    }

    // Used for deleting a translation language
    function handleDeleteTranslation(key) {
        const newRenderedTranslations = renderedTranslations.filter(obj => !(key === obj.languageCode))
        setRenderedTranslations(newRenderedTranslations);
        key = 'tags_' + key; // LC must have a prefix "tags_"
        
        // Make changes to the parent NodeObject
        setNodeObject(prevState => {
            const newNodeObject = {...prevState};
            delete newNodeObject[key];
            return newNodeObject
        })
        setOpen(false);
    }

    // Changes the translations to be rendered
    // Dependent on changes occuring in "originalNodeObject"
    useEffect(() => {

        // Main langauge tags are considered separately, since they have to be rendered first
        let mainLangTags = []
        let otherLangTags = []

        Object.keys(originalNodeObject).forEach((key) => {
        
            // Get all tags and its corresponding language code
            // Tagids need to be recomputed, so shouldn't be rendered
            // Eg: tags_fr
        
            if (key.startsWith('tags') && !key.includes('ids')) {

                // If tags are not for the main language, add them to otherLangTags
                if (!key.endsWith(originalNodeObject.main_language)) {

                    // Slice the language code
                    let languageCode = key.slice(-2);
                    let tobeInsertedObj = {'languageCode' : languageCode, 'tags' : []} // General format for storing tags for different lc's
                    originalNodeObject[key].map((tag) => (
                        tobeInsertedObj['tags'].push({
                            'index' : uuid.v4(), // Give a unique identifier for each tag
                            'tag' : tag
                        })
                    ))
                    otherLangTags.push(tobeInsertedObj);
                }
                // If tags are for main language, add them to mainLangTags
                else {
                    originalNodeObject["tags_"+originalNodeObject['main_language']].map((tag) => (
                        mainLangTags.push({ 
                            'index' : uuid.v4(),
                            'tag' : tag
                        })
                    ))
                }
            }
        })

        // Set states
        setMainLang_renderedTranslations(mainLangTags);
        setRenderedTranslations(otherLangTags);
    }, [originalNodeObject]);

    // Helper function used for changing state
    function changeData(key, index, value) {
        let updatedTags = [] // Stores all the tags of a language code

        if (key === nodeObject['main_language']) {
            // Update state in correct format after duplication
            const updatedObj = {'index' : index, 'tag' : value}
            updatedTags =  mainLang_renderedTranslations.map(el => (el.index === index) ? updatedObj : el)
            setMainLang_renderedTranslations(updatedTags);
        }

        else {
            let duplicateOtherTags = []; // Stores the updated state for "renderedTranslations"
            const updatedObj = {'index' : index, 'tag' : value}
            renderedTranslations.forEach((allTagsObj) => {

                // Check if update LC and current element LC are same
                // If LC is same, the element's tags needs to be updated
                if (allTagsObj['languageCode'] === key) {
                    const newTags = allTagsObj['tags'].map(el => (el.index === index) ? updatedObj : el)

                    // Append according to format used in "renderedTranslations"
                    duplicateOtherTags.push({
                        'languageCode' : key,
                        'tags' : newTags
                    })
                    updatedTags = [...newTags] // Assign to updatedTags for later use
                }
                // If LC is not the same, element doesn't require any changes
                else {
                    duplicateOtherTags.push(allTagsObj)
                }
            })
            // Set state
            setRenderedTranslations(duplicateOtherTags)
        }

        let tagsToBeInserted = updatedTags.map(el => (el.tag)) // Removes unique idenitifer from each tag

        key = 'tags_' + key; // LC must have a prefix "tags_"

        // Make changes to the parent NodeObject
        setNodeObject(prevState => {
            const newNodeObject = {...prevState};
            newNodeObject[key] = tagsToBeInserted;
            return newNodeObject 
        })
    }

    // Helper function for adding a translation for a LC
    function handleAdd(key) {
        let tagsToBeInserted = []
        // State of "MainLang_renderedTranslations" is updated according to format used
        if (key === nodeObject.main_language) {
            const duplicateMainLang_renderedTranslations = [...mainLang_renderedTranslations, {'index': uuid.v4(), 'tag' : ''}];
            setMainLang_renderedTranslations(duplicateMainLang_renderedTranslations); // Set state

            // Updated tags assigned for later use
            tagsToBeInserted = duplicateMainLang_renderedTranslations.map(el => (el.tag))
        }
        // State of "renderedTranslations" is updated according to format used
        else {
            const newRenderedTranslations = [...renderedTranslations];
            newRenderedTranslations.map((allTagsObj) => (allTagsObj['languageCode'] === key) ? 
                (
                    allTagsObj['tags'].push({'index': uuid.v4(), 'tag' : ''}),
                    // Updated tags assigned for later use
                    tagsToBeInserted = allTagsObj['tags'].map(el => (el.tag))
                ) : allTagsObj
            )
            setRenderedTranslations(newRenderedTranslations) // Set state

        }
        // Set state of main NodeObject
        setNodeObject(prevState => {
            const newNodeObject = {...prevState};
            newNodeObject['tags_'+key] = tagsToBeInserted;
            return newNodeObject
        })
    }

    function handleDelete(key, index) {
        let tagsToBeInserted = []
        // State of "MainLang_renderedTranslations" is updated according to format used
        if (key === nodeObject.main_language) {
            const duplicateMainLang_renderedTranslations = mainLang_renderedTranslations.filter(obj => !(index === obj.index))
            setMainLang_renderedTranslations(duplicateMainLang_renderedTranslations); // Set state

            // Updated tags assigned for later use
            tagsToBeInserted = duplicateMainLang_renderedTranslations.map(el => (el.tag))
        }
        // State of "renderedTranslations" is updated according to format used
        else {
            let newRenderedTranslations = []
            renderedTranslations.forEach((allTagsObj) => {
                if (allTagsObj['languageCode'] === key) {
                    const unDeletedTags = allTagsObj['tags'].filter((tagObj) => !(tagObj.index === index));
                    newRenderedTranslations.push({
                        'languageCode' : key,
                        'tags' : unDeletedTags
                    })
                    // Updated tags assigned for later use
                    tagsToBeInserted = [...unDeletedTags].map(el => (el.tag));
                }
                else {
                    newRenderedTranslations.push(allTagsObj)
                }
            })
            setRenderedTranslations(newRenderedTranslations) // Set state
        }
        // Set state of main NodeObject
        setNodeObject(prevState => {
            const newNodeObject = {...prevState};
            newNodeObject['tags_'+key] = tagsToBeInserted;
            return newNodeObject
        })
    }

    return ( 
        <Box className="translations">
            {/* Title */}
            <Stack direction="row" alignItems="center">
                <Typography sx={{mt: 4, mb: 1}} variant='h5' component={'div'}>Translations</Typography>
                <IconButton sx={{mt: 3.5, ml: 1, color: "#808080"}} onClick={handleOpen}>
                    <AddBoxIcon />
                </IconButton>
            </Stack>

            {/* Main Language */}
            <Stack direction="row" alignItems="center">
                <Typography variant='h6'>
                    { nodeObject && ISO6391.getName(nodeObject.main_language) }
                </Typography>
                <IconButton sx={{ml: 1, color: "#808080"}} onClick={(e) => handleAdd(nodeObject.main_language, e)}>
                    <AddBoxIcon />
                </IconButton>
            </Stack>
            
            {/* Render main language tags */}
            <Typography variant='h6'> 
                { nodeObject && 
                    mainLang_renderedTranslations.map((tagObj) => {
                        const index = tagObj['index']
                        const tag = tagObj['tag']
                        return (
                            <Stack key={index} direction="row" alignItems="center">
                                <Paper component={Stack} direction="column" sx={{ml: 4, width: 200}}>
                                    <TextField 
                                        size="small" 
                                        sx={{mt: 1}} 
                                        onChange = {event => {
                                            changeData(nodeObject['main_language'], index, event.target.value)
                                        }}
                                        value={tag}
                                        variant="outlined" />  
                                </Paper>
                                    <IconButton sx={{ml: 1, mt: 1, color: "#808080"}} onClick={(e) => handleDelete(nodeObject.main_language, index, e)}>
                                        <DeleteOutlineIcon />
                                    </IconButton>
                            </Stack>
                        )
                    })
                }
            </Typography>

            {/* All other languages */}
            {
<<<<<<< HEAD
                renderedTranslations.map( (allTagsObj) => {
                    const lang = allTagsObj['languageCode']
=======
              toBeRendered.map( (allTagsObj) => {
                    const lang = allTagsObj['lc']
>>>>>>> 3224c958
                    const value = allTagsObj['tags']
                    return (
                        <div key={lang} className="translation-component">
                            <Stack sx={{mt: 2}} direction="row" alignItems="center">
                                <Typography variant="h6">
                                    {ISO6391.getName(lang)}
                                </Typography>
                                <IconButton sx={{ml: 1, color: "#808080"}} onClick={(e) => handleAdd(lang, e)}>
                                    <AddBoxIcon />
                                </IconButton>
                                <IconButton sx={{ml: -1, color: "#808080"}} onClick={(e) => handleDeleteTranslation(lang, e)}>
                                    <DeleteOutlineIcon />
                                </IconButton>
                            </Stack>
                            {/* Render all related tags */}
                            {
                                value.map((tagObj) => {
                                    const index = tagObj['index']
                                    const tag = tagObj['tag']
                                    return (
                                        <Stack key={index} direction="row" alignItems="center">
                                            <Paper component={Stack} direction="column" sx={{ml: 4, width: 200}}>
                                                <TextField 
                                                    size="small" 
                                                    sx={{mt: 1}} 
                                                    onChange = {event => {
                                                        changeData(lang, index, event.target.value)
                                                    }}
                                                    value={tag} 
                                                    variant="outlined" />
                                            </Paper>
                                            <IconButton sx={{ml: 1, mt: 1, color: "#808080"}} onClick={(e) => handleDelete(lang, index, e)}>
                                                 <DeleteOutlineIcon />
                                            </IconButton>
                                        </Stack>
                                    )
                                })
                            }
                        </div>
                    )
                } )
            }
            {/* Dialog box for adding translations */}
            <Dialog open={open} onClose={handleClose}>
                <DialogTitle>Add a language</DialogTitle>
                <DialogContent>
                <DialogContentText>
                    Enter the two letter language code for the language to be added.
                </DialogContentText>
                <TextField
                    autoFocus
                    margin="dense"
                    onKeyPress={(e) => { (e.key === 'Enter') && isValidLanguageCode && handleAddTranslation(newLanguageCode, e) }} 
                    onChange={(e) => { 
                        setNewLanguageCode(e.target.value);
                        const validateBool = ISO6391.validate(e.target.value);
                        const ifDuplicateBool = renderedTranslations.some(el => (el.languageCode === e.target.value)) || 
                                                nodeObject.main_language === e.target.value
                        validateBool && !ifDuplicateBool ? setisValidLanguageCode(true) : setisValidLanguageCode(false)
                        validateBool && !ifDuplicateBool ? setBtnDisabled(false) : setBtnDisabled(true)
                    }}
                    helperText={!isValidLanguageCode ? "Enter a correct language code!" : ""}
                    error={!isValidLanguageCode}
                    fullWidth
                    variant="standard"
                />
                </DialogContent>
                <DialogActions>
                <Button onClick={handleClose}>Cancel</Button>
                <Button 
                    disabled={btnDisabled}
                    onClick={(e) => {handleAddTranslation(newLanguageCode, e)}}>
                        Add
                </Button>
                </DialogActions>
            </Dialog>
        </Box>
     );
}
 
export default ListTranslations;<|MERGE_RESOLUTION|>--- conflicted
+++ resolved
@@ -270,13 +270,8 @@
 
             {/* All other languages */}
             {
-<<<<<<< HEAD
                 renderedTranslations.map( (allTagsObj) => {
                     const lang = allTagsObj['languageCode']
-=======
-              toBeRendered.map( (allTagsObj) => {
-                    const lang = allTagsObj['lc']
->>>>>>> 3224c958
                     const value = allTagsObj['tags']
                     return (
                         <div key={lang} className="translation-component">
