--- conflicted
+++ resolved
@@ -64,33 +64,6 @@
     return exists;
   }, [nodeObject]);
 
-<<<<<<< HEAD
-  const getLanguageName = (languageCode: string): string => {
-    if (languageCode === "xx") {
-      return "Fallback translations";
-    }
-    const languageName = ISO6391.getName(languageCode);
-    if (languageName === "") {
-      return languageCode;
-    }
-    return languageName;
-  };
-
-  const sortByLanguageName = (lcA: any, lcB: any): number => {
-    const languageNameA = getLanguageName(lcA);
-    const languageNameB = getLanguageName(lcB);
-
-    if (languageNameA < languageNameB) {
-      return -1;
-    } else if (languageNameA > languageNameB) {
-      return 1;
-    } else {
-      return 0;
-    }
-  };
-
-=======
->>>>>>> 6391abb6
   const handleLanguagePin = (languageCode: string) => {
     let newShownLanguageCodes: string[];
     if (shownLanguageCodes.includes(languageCode)) {
