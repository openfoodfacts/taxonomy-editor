import CircularProgress from "@mui/material/CircularProgress";
import { useState } from "react";

import {
  Typography,
  Snackbar,
  Alert,
  Box,
  Grid,
  Stack,
  IconButton,
  Paper,
} from "@mui/material";
import Container from "@mui/material/Container";
import Table from "@mui/material/Table";
import TableCell from "@mui/material/TableCell";
import TableContainer from "@mui/material/TableContainer";
import TableHead from "@mui/material/TableHead";
import TableRow from "@mui/material/TableRow";
import AddBoxIcon from "@mui/icons-material/AddBox";
import Dialog from "@mui/material/Dialog";

import useFetch from "@/components/useFetch";
import { createBaseURL } from "@/utils";
import { greyHexCode } from "@/constants";
import type { SearchAPIResponse } from "@/backend-types/types";
import CreateNodeDialogContent from "@/components/CreateNodeDialogContent";
import NodesTableBody from "@/components/NodesTableBody";

type Props = {
  query: string;
  taxonomyName: string;
  branchName: string;
};

const SearchResults = ({ query, taxonomyName, branchName }: Props) => {
  const [openNewNodeDialog, setOpenNewNodeDialog] = useState(false);
  const [showNewNodeSuccess, setShowNewNodeSuccess] = useState(false);

  const baseUrl = createBaseURL(taxonomyName, branchName);
  const {
<<<<<<< HEAD
    data: result,
=======
    data: nodeInfos,
>>>>>>> e60b5251
    isPending,
    isError,
    errorMessage,
  } = useFetch<SearchAPIResponse>(
    `${baseUrl}nodes/entry?q=${encodeURI(query)}`
  );

  const nodes = result?.nodes;
  const nodeIds = nodes?.map((node) => node.id);

  const handleCloseAddDialog = () => {
    setOpenNewNodeDialog(false);
  };

  const handleCloseSuccessSnackbar = () => {
    setShowNewNodeSuccess(false);
  };

  // Displaying errorMessages if any
  if (isError) {
    return (
      <Container component="main" maxWidth="xs">
        <Grid
          container
          direction="column"
          alignItems="center"
          justifyContent="center"
        >
          <Typography sx={{ mt: 2 }} variant="h5">
            {errorMessage}
          </Typography>
        </Grid>
      </Container>
    );
  }

  // Loading...
  if (isPending) {
    return (
      <Grid
        container
        direction="column"
        alignItems="center"
        justifyContent="center"
        height="100%"
      >
        <Box
          sx={{
            flex: 1,
            display: "flex",
            justifyContent: "center",
            alignItems: "center",
            marginTop: "1em",
          }}
        >
          <CircularProgress sx={{ textAlign: "center" }} />
        </Box>
      </Grid>
    );
  }

  return (
    <Box>
      <Grid
        container
        direction="column"
        alignItems="center"
        justifyContent="center"
      >
        <Grid item xs={3} sx={{ mt: 4 }}>
          <Typography variant="h4">Search Results</Typography>
        </Grid>
        <Typography variant="h6" sx={{ mt: 2, mb: 1 }}>
<<<<<<< HEAD
          Number of nodes found:{" "}
          {`${result?.nodeCount} | pages: ${result?.pageCount}`}
=======
          Number of nodes found: {(nodeInfos ?? []).length}
>>>>>>> e60b5251
        </Typography>
        {/* Table for listing all nodes in taxonomy */}
        <TableContainer sx={{ width: 375 }} component={Paper}>
          <Table>
            <TableHead>
              <TableRow>
                <Stack direction="row" alignItems="center">
                  <TableCell align="left">
                    <Typography variant="h6">Nodes</Typography>
                  </TableCell>
                  <IconButton
                    sx={{ ml: 1, color: greyHexCode }}
                    onClick={() => {
                      setOpenNewNodeDialog(true);
                    }}
                  >
                    <AddBoxIcon />
                  </IconButton>
                </Stack>
                <TableCell align="left">
                  <Typography variant="h6">Action</Typography>
                </TableCell>
              </TableRow>
            </TableHead>
            <NodesTableBody
              nodeInfos={nodeInfos ?? []}
              taxonomyName={taxonomyName}
              branchName={branchName}
            />
          </Table>
        </TableContainer>

        {/* Dialog box for adding nodes */}
        <Dialog open={openNewNodeDialog} onClose={handleCloseAddDialog}>
          <CreateNodeDialogContent
            taxonomyName={taxonomyName}
            branchName={branchName}
            onCloseDialog={handleCloseAddDialog}
            onSuccess={() => {
              setOpenNewNodeDialog(false);
              setShowNewNodeSuccess(true);
            }}
          />
        </Dialog>

        {/* Snackbar for acknowledgment of addition of node */}
        <Snackbar
          anchorOrigin={{ vertical: "top", horizontal: "right" }}
          open={showNewNodeSuccess}
          autoHideDuration={3000}
          onClose={handleCloseSuccessSnackbar}
        >
          <Alert
            elevation={6}
            variant="filled"
            onClose={handleCloseSuccessSnackbar}
            severity="success"
          >
            The node has been successfully added!
          </Alert>
        </Snackbar>
      </Grid>
    </Box>
  );
};

export default SearchResults;<|MERGE_RESOLUTION|>--- conflicted
+++ resolved
@@ -23,9 +23,10 @@
 import useFetch from "@/components/useFetch";
 import { createBaseURL } from "@/utils";
 import { greyHexCode } from "@/constants";
-import type { SearchAPIResponse } from "@/backend-types/types";
+
 import CreateNodeDialogContent from "@/components/CreateNodeDialogContent";
 import NodesTableBody from "@/components/NodesTableBody";
+import { EntryNodeSearchResult } from "@/client";
 
 type Props = {
   query: string;
@@ -39,20 +40,21 @@
 
   const baseUrl = createBaseURL(taxonomyName, branchName);
   const {
-<<<<<<< HEAD
     data: result,
-=======
-    data: nodeInfos,
->>>>>>> e60b5251
     isPending,
     isError,
     errorMessage,
-  } = useFetch<SearchAPIResponse>(
+  } = useFetch<EntryNodeSearchResult>(
     `${baseUrl}nodes/entry?q=${encodeURI(query)}`
   );
 
   const nodes = result?.nodes;
-  const nodeIds = nodes?.map((node) => node.id);
+  const nodeInfos = nodes?.map((node) => {
+    return {
+      id: node.id,
+      is_external: node.isExternal,
+    };
+  });
 
   const handleCloseAddDialog = () => {
     setOpenNewNodeDialog(false);
@@ -117,12 +119,8 @@
           <Typography variant="h4">Search Results</Typography>
         </Grid>
         <Typography variant="h6" sx={{ mt: 2, mb: 1 }}>
-<<<<<<< HEAD
           Number of nodes found:{" "}
           {`${result?.nodeCount} | pages: ${result?.pageCount}`}
-=======
-          Number of nodes found: {(nodeInfos ?? []).length}
->>>>>>> e60b5251
         </Typography>
         {/* Table for listing all nodes in taxonomy */}
         <TableContainer sx={{ width: 375 }} component={Paper}>
