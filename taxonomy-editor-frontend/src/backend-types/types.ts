<<<<<<< HEAD
type ProjectType = {
  branch_name: string;
  created_at: {
    _DateTime__date: {
      _Date__ordinal: number;
      _Date__year: number;
      _Date__month: number;
      _Date__day: number;
    };
    _DateTime__time: {
      _Time__ticks: number;
      _Time__hour: number;
      _Time__minute: number;
      _Time__second: number;
      _Time__nanosecond: number;
      _Time__tzinfo: any;
    };
  };
  description: string;
  id: string;
  taxonomy_name: string;
  owner_name: string;
  errors_count: number;
  status: string;
};

export type ProjectsAPIResponse = ProjectType[];

export type NodeInfo = {
=======
type NodeType = {
>>>>>>> ca0512c3
  id: string;
  is_external: boolean;
};

export type RootEntriesAPIResponse = Array<NodeInfo[]>;

export type SearchAPIResponse = NodeInfo[];

export type ParentsAPIResponse = string[];<|MERGE_RESOLUTION|>--- conflicted
+++ resolved
@@ -1,36 +1,4 @@
-<<<<<<< HEAD
-type ProjectType = {
-  branch_name: string;
-  created_at: {
-    _DateTime__date: {
-      _Date__ordinal: number;
-      _Date__year: number;
-      _Date__month: number;
-      _Date__day: number;
-    };
-    _DateTime__time: {
-      _Time__ticks: number;
-      _Time__hour: number;
-      _Time__minute: number;
-      _Time__second: number;
-      _Time__nanosecond: number;
-      _Time__tzinfo: any;
-    };
-  };
-  description: string;
-  id: string;
-  taxonomy_name: string;
-  owner_name: string;
-  errors_count: number;
-  status: string;
-};
-
-export type ProjectsAPIResponse = ProjectType[];
-
 export type NodeInfo = {
-=======
-type NodeType = {
->>>>>>> ca0512c3
   id: string;
   is_external: boolean;
 };
