export type NodeInfo = {
  id: string;
  is_external: boolean;
};

export type RootEntriesAPIResponse = Array<NodeInfo[]>;

<<<<<<< HEAD
export type SearchAPIResponse = {
  pageCount: number;
  nodeCount: number;
  nodes: NodeType[];
};
=======
export type SearchAPIResponse = NodeInfo[];
>>>>>>> e60b5251

export type ParentsAPIResponse = string[];<|MERGE_RESOLUTION|>--- conflicted
+++ resolved
@@ -5,14 +5,4 @@
 
 export type RootEntriesAPIResponse = Array<NodeInfo[]>;
 
-<<<<<<< HEAD
-export type SearchAPIResponse = {
-  pageCount: number;
-  nodeCount: number;
-  nodes: NodeType[];
-};
-=======
-export type SearchAPIResponse = NodeInfo[];
->>>>>>> e60b5251
-
 export type ParentsAPIResponse = string[];