import json
import os

import pytest

from sample.dump import dump_db
from sample.load import load_file


@pytest.fixture(autouse=True)
def test_setup(neo4j):
    # delete all the nodes and relations in the database
    with neo4j.session() as session:
        query = "MATCH (n) DETACH DELETE n"
        session.run(query)
        query = "DROP INDEX p_test_branch_SearchIds IF EXISTS"
        session.run(query)
        query = "DROP INDEX p_test_branch_SearchTags IF EXISTS"
        session.run(query)


def test_hello(client):
    response = client.get("/")

    assert response.status_code == 200
    assert response.json() == {"message": "Hello user! Tip: open /docs or /redoc for documentation"}


def test_ping(client):
    response = client.get("/ping")

    assert response.status_code == 200
    assert response.json().get("ping").startswith("pong @")


<<<<<<< HEAD
def test_import_taxonomy(client, github_mock, mocker):
    # We mock the TaxonomyGraph.import_taxonomy method,
    # which downloads the taxonomy file from a Github URL
    mocker.patch("editor.api.TaxonomyGraph.import_taxonomy", return_value=True)

    response = client.post(
        "/test/testing_branch/import",
        json={"description": "test_description"},
    )

    assert response.status_code == 200
    assert response.json() is True


def test_upload_taxonomy(client, github_mock):
=======
def test_upload_taxonomy(client):
>>>>>>> 4d7363c0
    with open("tests/data/test.txt", "rb") as f:
        response = client.post(
            "/test_taxonomy/test_branch/upload",
            files={"file": f},
            data={"description": "test_description"},
        )

    assert response.status_code == 200
    assert response.json() is True


def test_add_taxonomy_invalid_branch_name(client):
    with open("tests/data/test.txt", "rb") as f:
        response = client.post(
            "/test_taxonomy/invalid-branch-name/upload",
            files={"file": f},
            data={"description": "test_description"},
        )

    assert response.status_code == 422
    assert response.json() == {"detail": "branch_name: Enter a valid branch name!"}


def test_add_taxonomy_duplicate_project_name(client):
    test_upload_taxonomy(client)

    with open("tests/data/test.txt", "rb") as f:
        response = client.post(
            "/test_taxonomy/test_branch/upload",
            files={"file": f},
            data={"description": "test_description"},
        )

    assert response.status_code == 409
    assert response.json() == {"detail": "Project already exists!"}


def test_delete_project(client):
    test_upload_taxonomy(client)

    response = client.delete("/test_taxonomy/test_branch/delete")

    assert response.status_code == 200
    assert response.json() == {"message": "Deleted 1 projects"}


def test_load_and_dump():
    # Path to the test data JSON file
    test_data_path = "sample/dumped-test-taxonomy.json"

    # Run load.py to import data into Neo4j database
    load_file(test_data_path)

    # Run dump.py to dump the Neo4j database into a JSON file
    dumped_file_path = "sample/dump.json"
    dump_db(dumped_file_path)

    try:
        # Read the original and dumped JSON files
        with open(test_data_path, "r") as original_file:
            original_data = json.load(original_file)

        with open(dumped_file_path, "r") as dumped_file:
            dumped_data = json.load(dumped_file)

        # Label order does not matter: make it a set
        for node in original_data["nodes"]:
            node["labels"] = set(node["labels"])
        for node in dumped_data["nodes"]:
            node["labels"] = set(node["labels"])

        # Relation order does not matter: sort relations
        original_data["relations"].sort(key=json.dumps)
        dumped_data["relations"].sort(key=json.dumps)

        # Perform assertions to compare the JSON contents
        assert original_data == dumped_data

    finally:
        # Clean up: remove the dumped file
        os.remove(dumped_file_path)<|MERGE_RESOLUTION|>--- conflicted
+++ resolved
@@ -33,25 +33,7 @@
     assert response.json().get("ping").startswith("pong @")
 
 
-<<<<<<< HEAD
-def test_import_taxonomy(client, github_mock, mocker):
-    # We mock the TaxonomyGraph.import_taxonomy method,
-    # which downloads the taxonomy file from a Github URL
-    mocker.patch("editor.api.TaxonomyGraph.import_taxonomy", return_value=True)
-
-    response = client.post(
-        "/test/testing_branch/import",
-        json={"description": "test_description"},
-    )
-
-    assert response.status_code == 200
-    assert response.json() is True
-
-
-def test_upload_taxonomy(client, github_mock):
-=======
 def test_upload_taxonomy(client):
->>>>>>> 4d7363c0
     with open("tests/data/test.txt", "rb") as f:
         response = client.post(
             "/test_taxonomy/test_branch/upload",
