--- conflicted
+++ resolved
@@ -1,15 +1,7 @@
-<<<<<<< HEAD
-from enum import Enum
+from enum import StrEnum
 from typing import Any
 
 from pydantic import model_validator
-=======
-"""
-Required pydantic models for API
-"""
-
-from enum import StrEnum
->>>>>>> d94376c5
 
 from .base_models import BaseModel
 from .types.datetime import DateTime
