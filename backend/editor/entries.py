"""
Database helper functions for API
"""

import asyncio
import logging
import re
import shutil
import tempfile
import urllib.request  # Sending requests

from fastapi import BackgroundTasks, HTTPException, UploadFile

# For synchronous I/O-bound functions in async path operations/background tasks
from fastapi.concurrency import run_in_threadpool
from openfoodfacts_taxonomy_parser import parser  # Parser for taxonomies
from openfoodfacts_taxonomy_parser import unparser  # Unparser for taxonomies
from openfoodfacts_taxonomy_parser import utils as parser_utils

from . import settings, utils
from .controllers.node_controller import create_entry_node, get_error_node
from .controllers.project_controller import create_project, edit_project, get_project
from .exceptions import GithubBranchExistsError  # Custom exceptions
from .exceptions import (
    GithubUploadError,
    TaxonomyImportError,
    TaxonomyParsingError,
    TaxonomyUnparsingError,
)
from .github_functions import GithubOperations  # Github functions
from .graph_db import (  # Neo4J transactions context managers
    SyncTransactionCtx,
    TransactionCtx,
    get_current_transaction,
)
from .models.node_models import EntryNodeCreate
from .models.project_models import ProjectCreate, ProjectEdit, ProjectStatus
from .settings import EXTERNAL_TAXONOMIES

log = logging.getLogger(__name__)


async def async_list(async_iterable):
    return [i async for i in async_iterable]


class TaxonomyGraph:
    """Class for database operations"""

    def __init__(self, branch_name, taxonomy_name):
        self.taxonomy_name = taxonomy_name
        self.branch_name = branch_name
        self.project_name = "p_" + taxonomy_name + "_" + branch_name

    def taxonomy_path_in_repository(self, taxonomy_name):
        return utils.taxonomy_path_in_repository(taxonomy_name)

    def get_label(self, id):
        """
        Helper function for getting the label for a given id
        """
        if id.startswith("stopword"):
            return "STOPWORDS"
        elif id.startswith("synonym"):
            return "SYNONYMS"
        elif id.startswith("__header__") or id.startswith("__footer__"):
            return "TEXT"
        else:
            return "ENTRY"

    async def create_entry_node(self, name, main_language_code) -> str:
        """
        Helper function used to create an entry node with given name and main language
        """
        stopwords = await self.get_stopwords_dict()

        return await create_entry_node(
            self.project_name,
            EntryNodeCreate(name=name, main_language_code=main_language_code),
            stopwords,
        )

    async def get_local_taxonomy_file(self, tmpdir: str, uploadfile: UploadFile):
        filename = uploadfile.filename
        filepath = f"{tmpdir}/{filename}"
        with open(filepath, "wb") as f:
            await run_in_threadpool(shutil.copyfileobj, uploadfile.file, f)
        return filepath

    async def get_github_taxonomy_file(self, tmpdir: str, taxonomy_name: str):
        async with TransactionCtx():
            filepath = f"{tmpdir}/{taxonomy_name}.txt"
            path_in_repository = self.taxonomy_path_in_repository(taxonomy_name)
            target_url = (
                f"https://raw.githubusercontent.com/{settings.repo_uri}"
                f"/main/{path_in_repository}"
            )
            try:
                # get taxonomy file
                await run_in_threadpool(urllib.request.urlretrieve, target_url, filepath)
                if taxonomy_name == self.taxonomy_name:
                    # this is the taxonomy we want to edit
                    # track the current commit to know where to start the PR from
                    github_object = GithubOperations(self.taxonomy_name, self.branch_name)
                    commit_sha = (await github_object.get_branch("main")).commit.sha
                    file_sha = await github_object.get_file_sha()
                    await edit_project(
                        self.project_name,
                        ProjectEdit(
                            github_checkout_commit_sha=commit_sha, github_file_latest_sha=file_sha
                        ),
                    )
                return filepath
            except Exception as e:
                raise TaxonomyImportError() from e

    def parse_taxonomy(self, main_filepath: str, other_filepaths: list[str] | None = None):
        """
        Helper function to call the Open Food Facts Python Taxonomy Parser
        """
        with SyncTransactionCtx() as session:
            # Create parser object and pass current session to it
            parser_object = parser.Parser(session)
            try:
                # Parse taxonomy with given file name and branch name
                parser_object(main_filepath, other_filepaths, self.branch_name, self.taxonomy_name)
            except Exception as e:
                # outer exception handler will put project status to FAILED
                raise TaxonomyParsingError() from e

    async def get_and_parse_taxonomy(self, uploadfile: UploadFile | None = None):
        try:
            with tempfile.TemporaryDirectory(prefix="taxonomy-") as tmpdir:
                filepath = await (
                    self.get_github_taxonomy_file(tmpdir, self.taxonomy_name)
                    if uploadfile is None
                    else self.get_local_taxonomy_file(tmpdir, uploadfile)
                )
                other_filepaths = None
                if self.taxonomy_name in EXTERNAL_TAXONOMIES:
                    other_filepaths = await self.fetch_external_taxonomy_files(tmpdir)
                await run_in_threadpool(self.parse_taxonomy, filepath, other_filepaths)
                async with TransactionCtx():
                    error_node = await get_error_node(self.project_name)
                    errors_count = len(error_node.errors) if error_node else 0
                    await edit_project(
                        self.project_name,
                        ProjectEdit(status=ProjectStatus.OPEN, errors_count=errors_count),
                    )
        except Exception as e:
            async with TransactionCtx():
                error_node = await get_error_node(self.project_name)
                errors_count = len(error_node.errors) if error_node else 0
                await edit_project(
                    self.project_name,
                    ProjectEdit(status=ProjectStatus.FAILED, errors_count=errors_count),
                )
            log.exception(e)
            raise e

    async def fetch_external_taxonomy_files(self, tmpdir: str) -> list[str]:
        """
        Helper function to fetch external taxonomies concurrently from Github
        """
        external_taxonomy_filepaths = []
        tasks = []

        # Create tasks for each external taxonomy and store them in a list
        for external_taxonomy in EXTERNAL_TAXONOMIES[self.taxonomy_name]:
            task = asyncio.create_task(self.get_github_taxonomy_file(tmpdir, external_taxonomy))
            tasks.append(task)

        # Wait for all tasks to complete concurrently
        for task in tasks:
            external_filepath = await task
            external_taxonomy_filepaths.append(external_filepath)

        return external_taxonomy_filepaths

    async def import_taxonomy(
        self,
        description: str,
        owner_name: str,
        background_tasks: BackgroundTasks,
        uploadfile: UploadFile | None = None,
    ):
        """
        Helper function to import a taxonomy
        """
        await create_project(
            ProjectCreate(
                id=self.project_name,
                taxonomy_name=self.taxonomy_name,
                branch_name=self.branch_name,
                description=description,
                owner_name=owner_name,
                is_from_github=uploadfile is None,
            )
        )
        background_tasks.add_task(self.get_and_parse_taxonomy, uploadfile)
        return True

    def dump_taxonomy(self, background_tasks: BackgroundTasks):
        """
        Helper function to create the txt file of a taxonomy
        """
        # Create unparser object and pass a sync session to it
        with SyncTransactionCtx() as session:
            unparser_object = unparser.WriteTaxonomy(session)
            # Creates a unique file for dumping the taxonomy
            filename = self.project_name + ".txt"
            try:
                # Dump taxonomy with given file name and branch name
                unparser_object(filename, self.branch_name, self.taxonomy_name)
                # Program file removal in the background
                background_tasks.add_task(utils.file_cleanup, filename)
                return filename
            except Exception as e:
                log.exception(e)
                raise TaxonomyUnparsingError() from e

    async def file_export(self, background_tasks: BackgroundTasks):
        """Export a taxonomy for download"""
        filepath = await run_in_threadpool(self.dump_taxonomy, background_tasks)
        return filepath

    async def github_export(self, background_tasks: BackgroundTasks):
        """Export a taxonomy to Github"""
        filepath = await run_in_threadpool(self.dump_taxonomy, background_tasks)
        pr_url = await self.export_to_github(filepath)
        return pr_url

    async def export_to_github(self, filename):
        """
        Helper function to export a taxonomy to GitHub
        """
        project = await get_project(self.project_name)
        is_from_github, owner_name, status, description, commit_sha, file_sha, pr_url = (
            project.is_from_github,
            project.owner_name,
            project.status,
            project.description,
            project.github_checkout_commit_sha,
            project.github_file_latest_sha,
            project.github_pr_url,
        )

        if not is_from_github:
            raise HTTPException(
                status_code=422,
                detail=(
                    "This taxonomy was not imported from GitHub. It cannot be exported to GitHub"
                ),
            )

        github_object = GithubOperations(self.taxonomy_name, self.branch_name)

        if status != ProjectStatus.EXPORTED:
            try:
                await github_object.checkout_branch(commit_sha)
            except Exception as e:
                raise GithubBranchExistsError() from e

        try:
            new_file = await github_object.update_file(filename, file_sha, owner_name)

            if status != ProjectStatus.EXPORTED:
                pull_request = await github_object.create_pr(description)
                pr_url = pull_request.html_url

            await edit_project(
                self.project_name,
                ProjectEdit(
                    status=ProjectStatus.EXPORTED,
                    github_file_latest_sha=new_file.content.sha,
                    github_pr_url=pr_url,
                ),
            )
            return pr_url

        except Exception as e:
            raise GithubUploadError() from e

    async def does_project_exist(self):
        """
        Helper function to check the existence of a project
        """
        query = """MATCH (n:PROJECT) WHERE n.id = $project_name RETURN n"""
        result = await get_current_transaction().run(query, {"project_name": self.project_name})
        if (await result.value()) == []:
            return False
        else:
            return True

    async def is_branch_unique(self, from_github: bool):
        """
        Helper function to check uniqueness of branch
        """
        query = """MATCH (n:PROJECT) WHERE n.branch_name = $branch_name RETURN n"""
        result = await get_current_transaction().run(query, {"branch_name": self.branch_name})

        if not from_github:
            return (await result.value()) == []

        github_object = GithubOperations(self.taxonomy_name, self.branch_name)
        github_branch = await github_object.get_branch(self.branch_name)

        return (await result.value() == []) and (github_branch is None)

    def is_valid_branch_name(self):
        """
        Helper function to check if a branch name is valid
        """
        return parser_utils.normalize_text(self.branch_name, char="_") == self.branch_name

    def is_tag_key(self, key):
        """
        Helper function to check if a key is a tag key (tags_XX)
        """
        return key.startswith("tags_") and not ("_ids_" in key or key.endswith("_comments"))

    async def list_projects(self, status=None):
        """
        Helper function for listing all existing projects created in Taxonomy Editor
        includes number of nodes with label ERROR for each project
        """
        query = [
            "MATCH (n:PROJECT)",
            "OPTIONAL MATCH (error_node:ERRORS {branch_name: n.branch_name, id: n.id})",
        ]

        params = {}
        if status is not None:
            # List only projects matching status
            query.append("WHERE n.status = $status")
            params["status"] = status

        query.extend(
            [
                "WITH n, size(error_node.errors) AS errors_count",
                "RETURN n{.*, errors_count: errors_count}",
                "ORDER BY n.created_at",
            ]
        )

        query_result = await get_current_transaction().run("\n".join(query), params)

        return [item async for result_list in query_result for item in result_list]

    async def add_node_to_end(self, label, entry):
        """
        Helper function which adds an existing node to end of taxonomy
        """
        # Delete relationship between current last node and __footer__
        query = f"""
        MATCH (last_node)-[r:is_before]->(footer:{self.project_name}:TEXT)
            WHERE footer.id = "__footer__" DELETE r
        RETURN last_node
        """
        result = await get_current_transaction().run(query)
        end_node = (await result.data())[0]["last_node"]
        end_node_label = self.get_label(end_node["id"])  # Get current last node ID

        # Rebuild relationships by inserting incoming node at the end
        query = []
        query = f"""
            MATCH (new_node:{self.project_name}:{label}) WHERE new_node.id = $id
            MATCH (last_node:{self.project_name}:{end_node_label}) WHERE last_node.id = $endnodeid
            MATCH (footer:{self.project_name}:TEXT) WHERE footer.id = "__footer__"
            CREATE (last_node)-[:is_before]->(new_node)
            CREATE (new_node)-[:is_before]->(footer)
        """
        await get_current_transaction().run(query, {"id": entry, "endnodeid": end_node["id"]})

    # UNUSED FOR NOW
    async def add_node_to_beginning(self, label, entry):
        """
        Helper function which adds an existing node to beginning of taxonomy
        """
        # Delete relationship between current first node and __header__
        query = f"""
            MATCH (header:{self.project_name}:TEXT)-[r:is_before]->(first_node)
                WHERE header.id = "__header__" DELETE r
            RETURN first_node
        """
        result = await get_current_transaction().run(query)
        start_node = await result.data()[0]["first_node"]
        start_node_label = self.get_label(start_node["id"])  # Get current first node ID

        # Rebuild relationships by inserting incoming node at the beginning
        query = f"""
            MATCH (new_node:{self.project_name}:{label}) WHERE new_node.id = $id
            MATCH (first_node:{self.project_name}:{start_node_label})
                WHERE first_node.id = $startnodeid
            MATCH (header:{self.project_name}:TEXT) WHERE header.id = "__header__"
            CREATE (new_node)-[:is_before]->(first_node)
            CREATE (header)-[:is_before]->(new_node)
        """
        await get_current_transaction().run(query, {"id": entry, "startnodeid": start_node["id"]})

    async def delete_node(self, label, entry):
        """
        Helper function used for deleting a node with given id and label
        """
        # Finding node to be deleted using node ID
        query = f"""
            // Find node to be deleted using node ID
            MATCH (deleted_node:{self.project_name}:{label})-[:is_before]->(next_node)
                WHERE deleted_node.id = $id
            MATCH (previous_node)-[:is_before]->(deleted_node)
            // Remove node
            DETACH DELETE (deleted_node)
            // Rebuild relationships after deletion
            CREATE (previous_node)-[:is_before]->(next_node)
        """
        result = await get_current_transaction().run(query, {"id": entry})
        return await async_list(result)

    async def get_all_nodes(self, label):
        """
        Helper function used for getting all nodes with/without given label
        """
        qualifier = f":{label}" if label else ""
        query = f"""
            MATCH (n:{self.project_name}{qualifier}) RETURN n
        """
        result = await get_current_transaction().run(query)
        return await async_list(result)

    async def get_all_root_nodes(self):
        """
        Helper function used for getting all root nodes in a taxonomy
        """
        query = f"""
            MATCH (n:{self.project_name}:ENTRY)
            WHERE NOT (n)-[:is_child_of]->()
            RETURN n
        """
        result = await get_current_transaction().run(query)
        return await async_list(result)

    async def get_parsing_errors(self):
        """
        Helper function used for getting parsing errors in the current project
        """
        # During parsing of a taxonomy, all the parsing errors
        # are stored in a separate node with the label "ERRORS"
        # This function returns all the parsing errors
        query = f"""
            MATCH (
                error_node:ERRORS
                {{branch_name: "{self.branch_name}", id: "{self.project_name}"}}
            )
            RETURN error_node
        """
        result = await get_current_transaction().run(query)
        error_node = (await result.data())[0]["error_node"]
        return error_node

    async def get_nodes(self, label, entry):
        """
        Helper function used for getting the node with given id and label
        """
        query = f"""
            MATCH (n:{self.project_name}:{label}) WHERE n.id = $id
            RETURN n
        """
        result = await get_current_transaction().run(query, {"id": entry})
        return await async_list(result)

    async def get_parents(self, entry):
        """
        Helper function used for getting node parents with given id
        """
        query = f"""
            MATCH (child_node:{self.project_name}:ENTRY)-[r:is_child_of]->(parent)
                WHERE child_node.id = $id
            RETURN parent.id
            ORDER BY r.position
        """
        query_result = await get_current_transaction().run(query, {"id": entry})
        return [item async for result_list in query_result for item in result_list]

    async def get_children(self, entry):
        """
        Helper function used for getting node children with given id
        """
        query = f"""
            MATCH (child)-[r:is_child_of]->(parent_node:{self.project_name}:ENTRY)
                WHERE parent_node.id = $id
            RETURN child.id
        """
        result = await get_current_transaction().run(query, {"id": entry})
        return await async_list(result)

    async def get_stopwords_dict(self) -> dict[str, list[str]]:
        """
        Helper function used for getting all stopwords in a taxonomy, in the form of a dictionary
        where the keys are the language codes, and the values are the stopwords in the
        corresponding language
        """
        query = f"""
            MATCH (s:{self.project_name}:STOPWORDS)
            WITH keys(s) AS properties, s
            UNWIND properties AS property
            WITH s, property
            WHERE property STARTS WITH 'tags_ids'
            RETURN property AS tags_ids_lc, s[property] AS stopwords
        """
        result = await get_current_transaction().run(query)
        records = await async_list(result)
        stopwords_dict = {
            record["tags_ids_lc"].split("_")[-1]: record["stopwords"] for record in records
        }
        return stopwords_dict

    async def update_node(self, label, entry, new_node):
        """
        Helper function used for updation of node with given id and label
        """
        # Sanity check keys
        for key in new_node.keys():
            if not re.match(r"^\w+$", key) or key == "id":
                raise ValueError("Invalid key: %s", key)

        # Get current node information and deleted keys
        result = await self.get_nodes(label, entry)
        curr_node = result[0]["n"]
        deleted_keys = set(curr_node.keys()) - set(new_node.keys())

        # Check for deleted keys having associated comments and delete them too
        comments_keys_to_delete = set()
        for key in deleted_keys:
            comments_key = key + "_comments"
            if new_node.get(comments_key) is not None:
                comments_keys_to_delete.add(comments_key)
        deleted_keys = deleted_keys.union(comments_keys_to_delete)

        # Check for keys having null/empty values
        for key in new_node.keys():
            if ((new_node[key] == []) or (new_node[key] is None)) and key != "preceding_lines":
                deleted_keys.add(key)
                deleted_keys.add(key + "_comments")
                # Delete tags_ids if we delete tags of a language
                if self.is_tag_key(key):
                    deleted_keys.add("tags_ids_" + key.split("_", 1)[1])

        # Build query
        query = [f"""MATCH (n:{self.project_name}:{label}) WHERE n.id = $id """]

        # Delete keys removed by user
        for key in deleted_keys:
            if key == "id":  # Doesn't require to be deleted
                continue
            query.append(f"""\nREMOVE n.{key}\n""")

        # Adding normalized tags ids corresponding to entry tags
        normalised_new_node = {}
        stopwords = await self.get_stopwords_dict()
        for key in set(new_node.keys()) - deleted_keys:
            if self.is_tag_key(key):
                # Normalise tags and store them in tags_ids
                keys_language_code = key.split("_", 1)[1]
                normalised_value = []
                for value in new_node[key]:
                    normalised_value.append(
                        parser_utils.normalize_text(value, keys_language_code, stopwords=stopwords)
                    )
                normalised_new_node[key] = new_node[key]
                normalised_new_node["tags_ids_" + keys_language_code] = normalised_value
            else:
                # No need to normalise
                normalised_new_node[key] = new_node[key]

        # Update keys
        for key in normalised_new_node.keys():
            query.append(f"""\nSET n.{key} = ${key}\n""")

        # Update id if first translation of the main language has changed
        main_language, id = curr_node["id"].split(":")
        new_normalised_first_translation = normalised_new_node["tags_ids_" + main_language][0]
        if id != new_normalised_first_translation:
            if (
                len(
                    await self.get_nodes(
                        label, f"{main_language}:{new_normalised_first_translation}"
                    )
                )
                != 0
            ):
                raise HTTPException(
                    status_code=400,
                    detail=(
                        f"Entry {main_language}:{new_normalised_first_translation} already exists"
                    ),
                )
            normalised_new_node["new_id"] = main_language + ":" + new_normalised_first_translation
            query.append("""\nSET n.id = $new_id\n""")

        query.append("""RETURN n""")

        params = dict(normalised_new_node, id=entry)
        result = await get_current_transaction().run(" ".join(query), params)
        return (await async_list(result))[0]["n"]

    async def update_node_children(self, entry, new_children_ids):
        """
        Helper function used for updation of node children with given id
        """
        # Parse node ids from Neo4j Record object
        current_children = [record["child.id"] for record in list(await self.get_children(entry))]
        deleted_children = set(current_children) - set(new_children_ids)
        added_children = set(new_children_ids) - set(current_children)

        # Delete relationships
        for child in deleted_children:
            query = f"""
                MATCH
                    (deleted_child:{self.project_name}:ENTRY)
                    -[rel:is_child_of]->
                    (parent:{self.project_name}:ENTRY)
                WHERE parent.id = $id AND deleted_child.id = $child
                DELETE rel
            """
            await get_current_transaction().run(query, {"id": entry, "child": child})

        # Create non-existing nodes
        query = f"""
            MATCH (child:{self.project_name}:ENTRY)
                WHERE child.id in $ids RETURN child.id
        """
        _result = await get_current_transaction().run(query, ids=list(added_children))
        existing_ids = [record["child.id"] for record in (await _result.data())]
        to_create = added_children - set(existing_ids)

        # Normalising new children node ID
        created_child_ids = []

        for child in to_create:
            main_language_code, child_name = child.split(":", 1)
            created_node_id = await self.create_entry_node(child_name, main_language_code)
            created_child_ids.append(created_node_id)

            # TODO: We would prefer to add the node just after its parent entry
            await self.add_node_to_end("ENTRY", created_node_id)

        # Stores result of last query executed
        result = []
        children_ids = created_child_ids + existing_ids
        for child_id in children_ids:
            # Create new relationships if it doesn't exist
            query = f"""
                MATCH (parent:{self.project_name}:ENTRY), (new_child:{self.project_name}:ENTRY)
                WHERE parent.id = $id AND new_child.id = $child_id
                OPTIONAL MATCH ()-[r:is_child_of]->(parent)
                WITH parent, new_child, COUNT(r) AS rel_count
                MERGE (new_child)-[r:is_child_of]->(parent)
                ON CREATE SET r.position = CASE WHEN rel_count IS NULL THEN 1 ELSE rel_count + 1 END
            """
            _result = await get_current_transaction().run(
                query, {"id": entry, "child_id": child_id}
            )
            result = list(await _result.value())

<<<<<<< HEAD
=======
        return result

    async def full_text_search(self, text):
        """
        Helper function used for searching a taxonomy
        """
        # Escape special characters
        normalized_text = re.sub(r"[^A-Za-z0-9_]", r" ", text)
        normalized_id_text = parser_utils.normalize_text(text)

        # If normalized text is empty, no searches are found
        if normalized_text.strip() == "":
            return []

        id_index = self.project_name + "_SearchIds"
        tags_index = self.project_name + "_SearchTags"

        text_query_exact = "*" + normalized_text + "*"
        text_query_fuzzy = normalized_text + "~"
        text_id_query_fuzzy = normalized_id_text + "~"
        text_id_query_exact = "*" + normalized_id_text + "*"
        params = {
            "id_index": id_index,
            "tags_index": tags_index,
            "text_query_fuzzy": text_query_fuzzy,
            "text_query_exact": text_query_exact,
            "text_id_query_fuzzy": text_id_query_fuzzy,
            "text_id_query_exact": text_id_query_exact,
        }

        # Fuzzy search and wildcard (*) search on two indexes
        # Fuzzy search has more priority, since it matches more close strings
        # IDs are given slightly lower priority than tags in fuzzy search
        query = """
            CALL {
                    CALL db.index.fulltext.queryNodes($id_index, $text_id_query_fuzzy)
                    yield node, score as score_
                    where score_ > 0
                    return node, score_ * 3 as score
                UNION
                    CALL db.index.fulltext.queryNodes($tags_index, $text_query_fuzzy)
                    yield node, score as score_
                    where score_ > 0
                    return node, score_ * 5 as score
                UNION
                    CALL db.index.fulltext.queryNodes($id_index, $text_id_query_exact)
                    yield node, score as score_
                    where score_ > 0
                    return node, score_ as score
                UNION
                    CALL db.index.fulltext.queryNodes($tags_index, $text_query_exact)
                    yield node, score as score_
                    where score_ > 0
                    return node, score_ as score
            }
            WITH node.id AS node_id, node.is_external AS is_external, score
            RETURN {id: node_id, is_external: is_external} AS node, sum(score) AS score
            ORDER BY score DESC
        """
        _result = await get_current_transaction().run(query, params)
        result = [record["node"] for record in await _result.data()]
>>>>>>> e60b5251
        return result<|MERGE_RESOLUTION|>--- conflicted
+++ resolved
@@ -662,68 +662,4 @@
             )
             result = list(await _result.value())
 
-<<<<<<< HEAD
-=======
-        return result
-
-    async def full_text_search(self, text):
-        """
-        Helper function used for searching a taxonomy
-        """
-        # Escape special characters
-        normalized_text = re.sub(r"[^A-Za-z0-9_]", r" ", text)
-        normalized_id_text = parser_utils.normalize_text(text)
-
-        # If normalized text is empty, no searches are found
-        if normalized_text.strip() == "":
-            return []
-
-        id_index = self.project_name + "_SearchIds"
-        tags_index = self.project_name + "_SearchTags"
-
-        text_query_exact = "*" + normalized_text + "*"
-        text_query_fuzzy = normalized_text + "~"
-        text_id_query_fuzzy = normalized_id_text + "~"
-        text_id_query_exact = "*" + normalized_id_text + "*"
-        params = {
-            "id_index": id_index,
-            "tags_index": tags_index,
-            "text_query_fuzzy": text_query_fuzzy,
-            "text_query_exact": text_query_exact,
-            "text_id_query_fuzzy": text_id_query_fuzzy,
-            "text_id_query_exact": text_id_query_exact,
-        }
-
-        # Fuzzy search and wildcard (*) search on two indexes
-        # Fuzzy search has more priority, since it matches more close strings
-        # IDs are given slightly lower priority than tags in fuzzy search
-        query = """
-            CALL {
-                    CALL db.index.fulltext.queryNodes($id_index, $text_id_query_fuzzy)
-                    yield node, score as score_
-                    where score_ > 0
-                    return node, score_ * 3 as score
-                UNION
-                    CALL db.index.fulltext.queryNodes($tags_index, $text_query_fuzzy)
-                    yield node, score as score_
-                    where score_ > 0
-                    return node, score_ * 5 as score
-                UNION
-                    CALL db.index.fulltext.queryNodes($id_index, $text_id_query_exact)
-                    yield node, score as score_
-                    where score_ > 0
-                    return node, score_ as score
-                UNION
-                    CALL db.index.fulltext.queryNodes($tags_index, $text_query_exact)
-                    yield node, score as score_
-                    where score_ > 0
-                    return node, score_ as score
-            }
-            WITH node.id AS node_id, node.is_external AS is_external, score
-            RETURN {id: node_id, is_external: is_external} AS node, sum(score) AS score
-            ORDER BY score DESC
-        """
-        _result = await get_current_transaction().run(query, params)
-        result = [record["node"] for record in await _result.data()]
->>>>>>> e60b5251
         return result