"""
Database helper functions for API
"""
import re
import tempfile
import urllib.request  # Sending requests

from openfoodfacts_taxonomy_parser import normalizer  # Normalizing tags
from openfoodfacts_taxonomy_parser import parser  # Parser for taxonomies
from openfoodfacts_taxonomy_parser import unparser  # Unparser for taxonomies

from .exceptions import GithubBranchExistsError  # Custom exceptions
from .exceptions import (
    GithubUploadError,
    TaxnonomyImportError,
    TaxonomyParsingError,
    TaxonomyUnparsingError,
)
from .github_functions import GithubOperations  # Github functions
from .graph_db import TransactionCtx  # Neo4J transactions context manager
from .graph_db import get_current_session  # Neo4J transactions helper
from .graph_db import get_current_transaction


class TaxonomyGraph:

    """Class for database operations"""

    def __init__(self, branch_name, taxonomy_name):
        self.taxonomy_name = taxonomy_name
        self.branch_name = branch_name
        self.project_name = "p_" + taxonomy_name + "_" + branch_name

    def get_label(self, id):
        """
        Helper function for getting the label for a given id
        """
        if id.startswith("stopword"):
            return "STOPWORDS"
        elif id.startswith("synonym"):
            return "SYNONYMS"
        elif id.startswith("__header__") or id.startswith("__footer__"):
            return "TEXT"
        else:
            return "ENTRY"

    def create_node(self, label, entry, main_language_code):
        """
        Helper function used for creating a node with given id and label
        """
        params = {"id": entry}
        query = [f"""CREATE (n:{self.project_name}:{label})\n"""]

        # Build all basic keys of a node
        if label == "ENTRY":
            # Normalizing new canonical tag
            language_code, canonical_tag = entry.split(":", 1)
            normalised_canonical_tag = normalizer.normalizing(canonical_tag, main_language_code)

            # Reconstructing and updation of node ID
            params["id"] = language_code + ":" + normalised_canonical_tag
            params["main_language_code"] = main_language_code

            query.append(
                """ SET n.main_language = $main_language_code """
            )  # Required for only an entry
        else:
            canonical_tag = ""

        query.append(""" SET n.id = $id """)
        query.append(f""" SET n.tags_{main_language_code} = [$canonical_tag] """)
        query.append(""" SET n.preceding_lines = [] """)
        query.append(""" RETURN n.id """)

        params["canonical_tag"] = canonical_tag
        result = get_current_transaction().run(" ".join(query), params)
        return result.data()[0]["n.id"]

    def parse_taxonomy(self, filename):
        """
        Helper function to call the Open Food Facts Python Taxonomy Parser
        """
        # Close current transaction to use the session variable in parser
        get_current_transaction().commit()

        # Create parser object and pass current session to it
        parser_object = parser.Parser(get_current_session())
        try:
            # Parse taxonomy with given file name and branch name
            parser_object(filename, self.branch_name, self.taxonomy_name)
            return True
        except Exception:
            raise TaxonomyParsingError()

    def import_from_github(self, description):
        """
        Helper function to import a taxonomy from GitHub
        """
        base_url = (
            "https://raw.githubusercontent.com/openfoodfacts/openfoodfacts-server"
            "/main/taxonomies/"
        )
        filename = self.taxonomy_name + ".txt"
        base_url += filename
        try:
            with tempfile.TemporaryDirectory(prefix="taxonomy-") as tmpdir:

                # File to save the downloaded taxonomy
                filepath = f"{tmpdir}/{filename}"

                # Downloads and creates taxonomy file in current working directory
                urllib.request.urlretrieve(base_url, filepath)

                status = self.parse_taxonomy(filepath)  # Parse the taxonomy

                with TransactionCtx():
                    self.create_project(description)  # Creates a "project node" in neo4j

                return status
        except Exception:
            raise TaxnonomyImportError()

    def dump_taxonomy(self):
        """
        Helper function to create the txt file of a taxonomy
        """
        # Create unparser object and pass current session to it
        unparser_object = unparser.WriteTaxonomy(get_current_session())
        # Creates a unique file for dumping the taxonomy
        filename = self.project_name + ".txt"
        try:
            # Parse taxonomy with given file name and branch name
            unparser_object(filename, self.branch_name, self.taxonomy_name)
            return filename
        except Exception:
            raise TaxonomyUnparsingError()

    def file_export(self):
        """Export a taxonomy for download"""
        # Close current transaction to use the session variable in unparser
        get_current_transaction().commit()

        filepath = self.dump_taxonomy()
        return filepath

    def github_export(self):
        """Export a taxonomy to Github"""
        # Close current transaction to use the session variable in unparser
        get_current_transaction().commit()

        filepath = self.dump_taxonomy()
        # Create a new transaction context
        with TransactionCtx():
            result = self.export_to_github(filepath)
            self.close_project()
        return result

    def export_to_github(self, filename):
        """
        Helper function to export a taxonomy to GitHub
        """
        query = """MATCH (n:PROJECT) WHERE n.id = $project_name RETURN n.description"""
        result = get_current_transaction().run(query, {"project_name": self.project_name})
        description = result.data()[0]["n.description"]

        github_object = GithubOperations(self.taxonomy_name, self.branch_name)
        try:
            github_object.checkout_branch()
        except Exception as e:
            raise GithubBranchExistsError() from e
        try:
            github_object.update_file(filename)
            pr_object = github_object.create_pr(description)
            return (pr_object.html_url, filename)
        except Exception as e:
            raise GithubUploadError() from e

    def does_project_exist(self):
        """
        Helper function to check the existence of a project
        """
        query = """MATCH (n:PROJECT) WHERE n.id = $project_name RETURN n"""
        result = get_current_transaction().run(query, {"project_name": self.project_name})
        if result.data() == []:
            return False
        else:
            return True

    def is_branch_unique(self):
        """
        Helper function to check uniqueness of GitHub branch
        """
        query = """MATCH (n:PROJECT) WHERE n.branch_name = $branch_name RETURN n"""
        result = get_current_transaction().run(query, {"branch_name": self.branch_name})

        github_object = GithubOperations(self.taxonomy_name, self.branch_name)
        current_branches = github_object.list_all_branches()

        if (result.data() == []) and (self.branch_name not in current_branches):
            return True
        else:
            return False

    def is_valid_branch_name(self):
        """
        Helper function to check if a branch name is valid
        """
<<<<<<< HEAD
        return normalizer.normalizing(self.branch_name) == self.branch_name

=======
        return normalizer.normalizing(self.branch_name, char='_') == self.branch_name
    
>>>>>>> d9198ef0
    def create_project(self, description):
        """
        Helper function to create a node with label "PROJECT"
        """
        query = """
            CREATE (n:PROJECT)
            SET n.id = $project_name
            SET n.taxonomy_name = $taxonomy_name
            SET n.branch_name = $branch_name
            SET n.description = $description
            SET n.status = $status
            SET n.created_at = datetime()
        """
        params = {
            "project_name": self.project_name,
            "taxonomy_name": self.taxonomy_name,
            "branch_name": self.branch_name,
            "description": description,
            "status": "OPEN",
        }
        get_current_transaction().run(query, params)

    def close_project(self):
        """
        Helper function to close a Taxonomy Editor project and updates project status as "CLOSED"
        """
        query = """
            MATCH (n:PROJECT)
            WHERE n.id = $project_name
            SET n.status = $status
        """
        params = {"project_name": self.project_name, "status": "CLOSED"}
        get_current_transaction().run(query, params)

    def list_existing_projects(self):
        """
        Helper function for listing all existing projects created in Taxonomy Editor
        """
        query = """
            MATCH (n:PROJECT)
            WHERE n.status = "OPEN" RETURN n
            ORDER BY n.created_at
        """
        result = get_current_transaction().run(query)
        return result

    def add_node_to_end(self, label, entry):
        """
        Helper function which adds an existing node to end of taxonomy
        """
        # Delete relationship between current last node and __footer__
        query = f"""
        MATCH (last_node)-[r:is_before]->(footer:{self.project_name}:TEXT)
            WHERE footer.id = "__footer__" DELETE r
        RETURN last_node
        """
        result = get_current_transaction().run(query)
        end_node = result.data()[0]["last_node"]
        end_node_label = self.get_label(end_node["id"])  # Get current last node ID

        # Rebuild relationships by inserting incoming node at the end
        query = []
        query = f"""
            MATCH (new_node:{self.project_name}:{label}) WHERE new_node.id = $id
            MATCH (last_node:{self.project_name}:{end_node_label}) WHERE last_node.id = $endnodeid
            MATCH (footer:{self.project_name}:TEXT) WHERE footer.id = "__footer__"
            CREATE (last_node)-[:is_before]->(new_node)
            CREATE (new_node)-[:is_before]->(footer)
        """
        result = get_current_transaction().run(query, {"id": entry, "endnodeid": end_node["id"]})

    def add_node_to_beginning(self, label, entry):
        """
        Helper function which adds an existing node to beginning of taxonomy
        """
        # Delete relationship between current first node and __header__
        query = f"""
            MATCH (header:{self.project_name}:TEXT)-[r:is_before]->(first_node)
                WHERE header.id = "__header__" DELETE r
            RETURN first_node
        """
        result = get_current_transaction().run(query)
        start_node = result.data()[0]["first_node"]
        start_node_label = self.get_label(start_node["id"])  # Get current first node ID

        # Rebuild relationships by inserting incoming node at the beginning
        query = f"""
            MATCH (new_node:{self.project_name}:{label}) WHERE new_node.id = $id
            MATCH (first_node:{self.project_name}:{start_node_label})
                WHERE first_node.id = $startnodeid
            MATCH (header:{self.project_name}:TEXT) WHERE header.id = "__header__"
            CREATE (new_node)-[:is_before]->(first_node)
            CREATE (header)-[:is_before]->(new_node)
        """
        result = get_current_transaction().run(
            query, {"id": entry, "startnodeid": start_node["id"]}
        )

    def delete_node(self, label, entry):
        """
        Helper function used for deleting a node with given id and label
        """
        # Finding node to be deleted using node ID
        query = f"""
            // Find node to be deleted using node ID
            MATCH (deleted_node:{self.project_name}:{label})-[:is_before]->(next_node)
                WHERE deleted_node.id = $id
            MATCH (previous_node)-[:is_before]->(deleted_node)
            // Remove node
            DETACH DELETE (deleted_node)
            // Rebuild relationships after deletion
            CREATE (previous_node)-[:is_before]->(next_node)
        """
        result = get_current_transaction().run(query, {"id": entry})
        return result

    def get_all_nodes(self, label):
        """
        Helper function used for getting all nodes with/without given label
        """
        qualifier = f":{label}" if label else ""
        query = f"""
            MATCH (n:{self.project_name}{qualifier}) RETURN n
        """
        result = get_current_transaction().run(query)
        return result

    def get_all_root_nodes(self):
        """
        Helper function used for getting all root nodes in a taxonomy
        """
        query = f"""
            MATCH (n:{self.project_name}) WHERE NOT (n)-[:is_child_of]->() RETURN n
        """
        result = get_current_transaction().run(query)
        return result

    def get_nodes(self, label, entry):
        """
        Helper function used for getting the node with given id and label
        """
        query = f"""
            MATCH (n:{self.project_name}:{label}) WHERE n.id = $id
            RETURN n
        """
        result = get_current_transaction().run(query, {"id": entry})
        return result

    def get_parents(self, entry):
        """
        Helper function used for getting node parents with given id
        """
        query = f"""
            MATCH (child_node:{self.project_name}:ENTRY)-[r:is_child_of]->(parent)
                WHERE child_node.id = $id
            RETURN parent.id
        """
        result = get_current_transaction().run(query, {"id": entry})
        return result

    def get_children(self, entry):
        """
        Helper function used for getting node children with given id
        """
        query = f"""
            MATCH (child)-[r:is_child_of]->(parent_node:{self.project_name}:ENTRY)
                WHERE parent_node.id = $id
            RETURN child.id
        """
        result = get_current_transaction().run(query, {"id": entry})
        return result

    def update_nodes(self, label, entry, new_node_keys):
        """
        Helper function used for updation of node with given id and label
        """
        # Sanity check keys
        for key in new_node_keys.keys():
            if not re.match(r"^\w+$", key) or key == "id":
                raise ValueError("Invalid key: %s", key)

        # Get current node information and deleted keys
        curr_node = self.get_nodes(label, entry).data()[0]["n"]
        curr_node_keys = list(curr_node.keys())
        deleted_keys = set(curr_node_keys) ^ set(new_node_keys)

        # Check for keys having null/empty values
        for key in curr_node_keys:
            if (curr_node[key] == []) or (curr_node[key] is None):
                deleted_keys.add(key)

        # Build query
        query = [f"""MATCH (n:{self.project_name}:{label}) WHERE n.id = $id """]

        # Delete keys removed by user
        for key in deleted_keys:
            if key == "id":  # Doesn't require to be deleted
                continue
            query.append(f"""\nREMOVE n.{key}\n""")

        # Adding normalized tags ids corresponding to entry tags
        normalised_new_node_keys = {}
        for keys in new_node_keys.keys():
            if keys.startswith("tags_") and not keys.endswith("_str"):
                if "_ids_" not in keys:
                    keys_language_code = keys.split("_", 1)[1]
                    normalised_value = []
                    for values in new_node_keys[keys]:
                        normalised_value.append(normalizer.normalizing(values, keys_language_code))
                    normalised_new_node_keys[keys] = normalised_value
                    normalised_new_node_keys["tags_ids_" + keys_language_code] = normalised_value
                else:
                    pass  # We generate tags_ids, and ignore the one sent
            else:
                # No need to normalise
                normalised_new_node_keys[keys] = new_node_keys[keys]

        # Update keys
        for key in normalised_new_node_keys.keys():
            query.append(f"""\nSET n.{key} = ${key}\n""")

        query.append("""RETURN n""")

        params = dict(normalised_new_node_keys, id=entry)
        result = get_current_transaction().run(" ".join(query), params)
        return result

    def update_node_children(self, entry, new_children_ids):
        """
        Helper function used for updation of node children with given id
        """
        # Parse node ids from Neo4j Record object
        current_children = [record["child.id"] for record in list(self.get_children(entry))]
        deleted_children = set(current_children) - set(new_children_ids)
        added_children = set(new_children_ids) - set(current_children)

        # Delete relationships
        for child in deleted_children:
            query = f"""
                MATCH
                    (deleted_child:{self.project_name}:ENTRY)
                    -[rel:is_child_of]->
                    (parent:{self.project_name}:ENTRY)
                WHERE parent.id = $id AND deleted_child.id = $child
                DELETE rel
            """
            get_current_transaction().run(query, {"id": entry, "child": child})

        # Create non-existing nodes
        query = f"""
            MATCH (child:{self.project_name}:ENTRY)
                WHERE child.id in $ids RETURN child.id
        """
        existing_ids = [
            record["child.id"]
            for record in get_current_transaction().run(query, ids=list(added_children))
        ]
        to_create = added_children - set(existing_ids)

        # Normalising new children node ID
        created_child_ids = []

        for child in to_create:
            main_language_code = child.split(":", 1)[0]
            created_node_id = self.create_node("ENTRY", child, main_language_code)
            created_child_ids.append(created_node_id)

            # TODO: We would prefer to add the node just after its parent entry
            self.add_node_to_end("ENTRY", created_node_id)

        # Stores result of last query executed
        result = []
        for child in created_child_ids:
            # Create new relationships if it doesn't exist
            query = f"""
                MATCH (parent:{self.project_name}:ENTRY), (new_child:{self.project_name}:ENTRY)
                WHERE parent.id = $id AND new_child.id = $child
                MERGE (new_child)-[r:is_child_of]->(parent)
            """
            result = get_current_transaction().run(query, {"id": entry, "child": child})

        return result

    def full_text_search(self, text):
        """
        Helper function used for searching a taxonomy
        """
        # Escape special characters
        normalized_text = re.sub(r"[^A-Za-z0-9_]", r" ", text)
        normalized_id_text = normalizer.normalizing(text)

        # If normalized text is empty, no searches are found
        if normalized_text.strip() == "":
            return []

        id_index = self.project_name + "_SearchIds"
        tags_index = self.project_name + "_SearchTags"

        text_query_exact = "*" + normalized_text + "*"
        text_query_fuzzy = normalized_text + "~"
        text_id_query_fuzzy = normalized_id_text + "~"
        text_id_query_exact = "*" + normalized_id_text + "*"
        params = {
            "id_index": id_index,
            "tags_index": tags_index,
            "text_query_fuzzy": text_query_fuzzy,
            "text_query_exact": text_query_exact,
            "text_id_query_fuzzy": text_id_query_fuzzy,
            "text_id_query_exact": text_id_query_exact,
        }

        # Fuzzy search and wildcard (*) search on two indexes
        # Fuzzy search has more priority, since it matches more close strings
        # IDs are given slightly lower priority than tags in fuzzy search
        query = """
            CALL {
                    CALL db.index.fulltext.queryNodes($id_index, $text_id_query_fuzzy)
                    yield node, score as score_
                    where score_ > 0
                    return node, score_ * 3 as score
                UNION
                    CALL db.index.fulltext.queryNodes($tags_index, $text_query_fuzzy)
                    yield node, score as score_
                    where score_ > 0
                    return node, score_ * 5 as score
                UNION
                    CALL db.index.fulltext.queryNodes($id_index, $text_id_query_exact)
                    yield node, score as score_
                    where score_ > 0
                    return node, score_ as score
                UNION
                    CALL db.index.fulltext.queryNodes($tags_index, $text_query_exact)
                    yield node, score as score_
                    where score_ > 0
                    return node, score_ as score
            }
            with node.id as node, score
            RETURN node, sum(score) as score

            ORDER BY score DESC
        """
        result = [record["node"] for record in get_current_transaction().run(query, params)]
        return result
<|MERGE_RESOLUTION|>--- conflicted
+++ resolved
@@ -1,557 +1,552 @@
-"""
-Database helper functions for API
-"""
-import re
-import tempfile
-import urllib.request  # Sending requests
-
-from openfoodfacts_taxonomy_parser import normalizer  # Normalizing tags
-from openfoodfacts_taxonomy_parser import parser  # Parser for taxonomies
-from openfoodfacts_taxonomy_parser import unparser  # Unparser for taxonomies
-
-from .exceptions import GithubBranchExistsError  # Custom exceptions
-from .exceptions import (
-    GithubUploadError,
-    TaxnonomyImportError,
-    TaxonomyParsingError,
-    TaxonomyUnparsingError,
-)
-from .github_functions import GithubOperations  # Github functions
-from .graph_db import TransactionCtx  # Neo4J transactions context manager
-from .graph_db import get_current_session  # Neo4J transactions helper
-from .graph_db import get_current_transaction
-
-
-class TaxonomyGraph:
-
-    """Class for database operations"""
-
-    def __init__(self, branch_name, taxonomy_name):
-        self.taxonomy_name = taxonomy_name
-        self.branch_name = branch_name
-        self.project_name = "p_" + taxonomy_name + "_" + branch_name
-
-    def get_label(self, id):
-        """
-        Helper function for getting the label for a given id
-        """
-        if id.startswith("stopword"):
-            return "STOPWORDS"
-        elif id.startswith("synonym"):
-            return "SYNONYMS"
-        elif id.startswith("__header__") or id.startswith("__footer__"):
-            return "TEXT"
-        else:
-            return "ENTRY"
-
-    def create_node(self, label, entry, main_language_code):
-        """
-        Helper function used for creating a node with given id and label
-        """
-        params = {"id": entry}
-        query = [f"""CREATE (n:{self.project_name}:{label})\n"""]
-
-        # Build all basic keys of a node
-        if label == "ENTRY":
-            # Normalizing new canonical tag
-            language_code, canonical_tag = entry.split(":", 1)
-            normalised_canonical_tag = normalizer.normalizing(canonical_tag, main_language_code)
-
-            # Reconstructing and updation of node ID
-            params["id"] = language_code + ":" + normalised_canonical_tag
-            params["main_language_code"] = main_language_code
-
-            query.append(
-                """ SET n.main_language = $main_language_code """
-            )  # Required for only an entry
-        else:
-            canonical_tag = ""
-
-        query.append(""" SET n.id = $id """)
-        query.append(f""" SET n.tags_{main_language_code} = [$canonical_tag] """)
-        query.append(""" SET n.preceding_lines = [] """)
-        query.append(""" RETURN n.id """)
-
-        params["canonical_tag"] = canonical_tag
-        result = get_current_transaction().run(" ".join(query), params)
-        return result.data()[0]["n.id"]
-
-    def parse_taxonomy(self, filename):
-        """
-        Helper function to call the Open Food Facts Python Taxonomy Parser
-        """
-        # Close current transaction to use the session variable in parser
-        get_current_transaction().commit()
-
-        # Create parser object and pass current session to it
-        parser_object = parser.Parser(get_current_session())
-        try:
-            # Parse taxonomy with given file name and branch name
-            parser_object(filename, self.branch_name, self.taxonomy_name)
-            return True
-        except Exception:
-            raise TaxonomyParsingError()
-
-    def import_from_github(self, description):
-        """
-        Helper function to import a taxonomy from GitHub
-        """
-        base_url = (
-            "https://raw.githubusercontent.com/openfoodfacts/openfoodfacts-server"
-            "/main/taxonomies/"
-        )
-        filename = self.taxonomy_name + ".txt"
-        base_url += filename
-        try:
-            with tempfile.TemporaryDirectory(prefix="taxonomy-") as tmpdir:
-
-                # File to save the downloaded taxonomy
-                filepath = f"{tmpdir}/{filename}"
-
-                # Downloads and creates taxonomy file in current working directory
-                urllib.request.urlretrieve(base_url, filepath)
-
-                status = self.parse_taxonomy(filepath)  # Parse the taxonomy
-
-                with TransactionCtx():
-                    self.create_project(description)  # Creates a "project node" in neo4j
-
-                return status
-        except Exception:
-            raise TaxnonomyImportError()
-
-    def dump_taxonomy(self):
-        """
-        Helper function to create the txt file of a taxonomy
-        """
-        # Create unparser object and pass current session to it
-        unparser_object = unparser.WriteTaxonomy(get_current_session())
-        # Creates a unique file for dumping the taxonomy
-        filename = self.project_name + ".txt"
-        try:
-            # Parse taxonomy with given file name and branch name
-            unparser_object(filename, self.branch_name, self.taxonomy_name)
-            return filename
-        except Exception:
-            raise TaxonomyUnparsingError()
-
-    def file_export(self):
-        """Export a taxonomy for download"""
-        # Close current transaction to use the session variable in unparser
-        get_current_transaction().commit()
-
-        filepath = self.dump_taxonomy()
-        return filepath
-
-    def github_export(self):
-        """Export a taxonomy to Github"""
-        # Close current transaction to use the session variable in unparser
-        get_current_transaction().commit()
-
-        filepath = self.dump_taxonomy()
-        # Create a new transaction context
-        with TransactionCtx():
-            result = self.export_to_github(filepath)
-            self.close_project()
-        return result
-
-    def export_to_github(self, filename):
-        """
-        Helper function to export a taxonomy to GitHub
-        """
-        query = """MATCH (n:PROJECT) WHERE n.id = $project_name RETURN n.description"""
-        result = get_current_transaction().run(query, {"project_name": self.project_name})
-        description = result.data()[0]["n.description"]
-
-        github_object = GithubOperations(self.taxonomy_name, self.branch_name)
-        try:
-            github_object.checkout_branch()
-        except Exception as e:
-            raise GithubBranchExistsError() from e
-        try:
-            github_object.update_file(filename)
-            pr_object = github_object.create_pr(description)
-            return (pr_object.html_url, filename)
-        except Exception as e:
-            raise GithubUploadError() from e
-
-    def does_project_exist(self):
-        """
-        Helper function to check the existence of a project
-        """
-        query = """MATCH (n:PROJECT) WHERE n.id = $project_name RETURN n"""
-        result = get_current_transaction().run(query, {"project_name": self.project_name})
-        if result.data() == []:
-            return False
-        else:
-            return True
-
-    def is_branch_unique(self):
-        """
-        Helper function to check uniqueness of GitHub branch
-        """
-        query = """MATCH (n:PROJECT) WHERE n.branch_name = $branch_name RETURN n"""
-        result = get_current_transaction().run(query, {"branch_name": self.branch_name})
-
-        github_object = GithubOperations(self.taxonomy_name, self.branch_name)
-        current_branches = github_object.list_all_branches()
-
-        if (result.data() == []) and (self.branch_name not in current_branches):
-            return True
-        else:
-            return False
-
-    def is_valid_branch_name(self):
-        """
-        Helper function to check if a branch name is valid
-        """
-<<<<<<< HEAD
-        return normalizer.normalizing(self.branch_name) == self.branch_name
-
-=======
-        return normalizer.normalizing(self.branch_name, char='_') == self.branch_name
-    
->>>>>>> d9198ef0
-    def create_project(self, description):
-        """
-        Helper function to create a node with label "PROJECT"
-        """
-        query = """
-            CREATE (n:PROJECT)
-            SET n.id = $project_name
-            SET n.taxonomy_name = $taxonomy_name
-            SET n.branch_name = $branch_name
-            SET n.description = $description
-            SET n.status = $status
-            SET n.created_at = datetime()
-        """
-        params = {
-            "project_name": self.project_name,
-            "taxonomy_name": self.taxonomy_name,
-            "branch_name": self.branch_name,
-            "description": description,
-            "status": "OPEN",
-        }
-        get_current_transaction().run(query, params)
-
-    def close_project(self):
-        """
-        Helper function to close a Taxonomy Editor project and updates project status as "CLOSED"
-        """
-        query = """
-            MATCH (n:PROJECT)
-            WHERE n.id = $project_name
-            SET n.status = $status
-        """
-        params = {"project_name": self.project_name, "status": "CLOSED"}
-        get_current_transaction().run(query, params)
-
-    def list_existing_projects(self):
-        """
-        Helper function for listing all existing projects created in Taxonomy Editor
-        """
-        query = """
-            MATCH (n:PROJECT)
-            WHERE n.status = "OPEN" RETURN n
-            ORDER BY n.created_at
-        """
-        result = get_current_transaction().run(query)
-        return result
-
-    def add_node_to_end(self, label, entry):
-        """
-        Helper function which adds an existing node to end of taxonomy
-        """
-        # Delete relationship between current last node and __footer__
-        query = f"""
-        MATCH (last_node)-[r:is_before]->(footer:{self.project_name}:TEXT)
-            WHERE footer.id = "__footer__" DELETE r
-        RETURN last_node
-        """
-        result = get_current_transaction().run(query)
-        end_node = result.data()[0]["last_node"]
-        end_node_label = self.get_label(end_node["id"])  # Get current last node ID
-
-        # Rebuild relationships by inserting incoming node at the end
-        query = []
-        query = f"""
-            MATCH (new_node:{self.project_name}:{label}) WHERE new_node.id = $id
-            MATCH (last_node:{self.project_name}:{end_node_label}) WHERE last_node.id = $endnodeid
-            MATCH (footer:{self.project_name}:TEXT) WHERE footer.id = "__footer__"
-            CREATE (last_node)-[:is_before]->(new_node)
-            CREATE (new_node)-[:is_before]->(footer)
-        """
-        result = get_current_transaction().run(query, {"id": entry, "endnodeid": end_node["id"]})
-
-    def add_node_to_beginning(self, label, entry):
-        """
-        Helper function which adds an existing node to beginning of taxonomy
-        """
-        # Delete relationship between current first node and __header__
-        query = f"""
-            MATCH (header:{self.project_name}:TEXT)-[r:is_before]->(first_node)
-                WHERE header.id = "__header__" DELETE r
-            RETURN first_node
-        """
-        result = get_current_transaction().run(query)
-        start_node = result.data()[0]["first_node"]
-        start_node_label = self.get_label(start_node["id"])  # Get current first node ID
-
-        # Rebuild relationships by inserting incoming node at the beginning
-        query = f"""
-            MATCH (new_node:{self.project_name}:{label}) WHERE new_node.id = $id
-            MATCH (first_node:{self.project_name}:{start_node_label})
-                WHERE first_node.id = $startnodeid
-            MATCH (header:{self.project_name}:TEXT) WHERE header.id = "__header__"
-            CREATE (new_node)-[:is_before]->(first_node)
-            CREATE (header)-[:is_before]->(new_node)
-        """
-        result = get_current_transaction().run(
-            query, {"id": entry, "startnodeid": start_node["id"]}
-        )
-
-    def delete_node(self, label, entry):
-        """
-        Helper function used for deleting a node with given id and label
-        """
-        # Finding node to be deleted using node ID
-        query = f"""
-            // Find node to be deleted using node ID
-            MATCH (deleted_node:{self.project_name}:{label})-[:is_before]->(next_node)
-                WHERE deleted_node.id = $id
-            MATCH (previous_node)-[:is_before]->(deleted_node)
-            // Remove node
-            DETACH DELETE (deleted_node)
-            // Rebuild relationships after deletion
-            CREATE (previous_node)-[:is_before]->(next_node)
-        """
-        result = get_current_transaction().run(query, {"id": entry})
-        return result
-
-    def get_all_nodes(self, label):
-        """
-        Helper function used for getting all nodes with/without given label
-        """
-        qualifier = f":{label}" if label else ""
-        query = f"""
-            MATCH (n:{self.project_name}{qualifier}) RETURN n
-        """
-        result = get_current_transaction().run(query)
-        return result
-
-    def get_all_root_nodes(self):
-        """
-        Helper function used for getting all root nodes in a taxonomy
-        """
-        query = f"""
-            MATCH (n:{self.project_name}) WHERE NOT (n)-[:is_child_of]->() RETURN n
-        """
-        result = get_current_transaction().run(query)
-        return result
-
-    def get_nodes(self, label, entry):
-        """
-        Helper function used for getting the node with given id and label
-        """
-        query = f"""
-            MATCH (n:{self.project_name}:{label}) WHERE n.id = $id
-            RETURN n
-        """
-        result = get_current_transaction().run(query, {"id": entry})
-        return result
-
-    def get_parents(self, entry):
-        """
-        Helper function used for getting node parents with given id
-        """
-        query = f"""
-            MATCH (child_node:{self.project_name}:ENTRY)-[r:is_child_of]->(parent)
-                WHERE child_node.id = $id
-            RETURN parent.id
-        """
-        result = get_current_transaction().run(query, {"id": entry})
-        return result
-
-    def get_children(self, entry):
-        """
-        Helper function used for getting node children with given id
-        """
-        query = f"""
-            MATCH (child)-[r:is_child_of]->(parent_node:{self.project_name}:ENTRY)
-                WHERE parent_node.id = $id
-            RETURN child.id
-        """
-        result = get_current_transaction().run(query, {"id": entry})
-        return result
-
-    def update_nodes(self, label, entry, new_node_keys):
-        """
-        Helper function used for updation of node with given id and label
-        """
-        # Sanity check keys
-        for key in new_node_keys.keys():
-            if not re.match(r"^\w+$", key) or key == "id":
-                raise ValueError("Invalid key: %s", key)
-
-        # Get current node information and deleted keys
-        curr_node = self.get_nodes(label, entry).data()[0]["n"]
-        curr_node_keys = list(curr_node.keys())
-        deleted_keys = set(curr_node_keys) ^ set(new_node_keys)
-
-        # Check for keys having null/empty values
-        for key in curr_node_keys:
-            if (curr_node[key] == []) or (curr_node[key] is None):
-                deleted_keys.add(key)
-
-        # Build query
-        query = [f"""MATCH (n:{self.project_name}:{label}) WHERE n.id = $id """]
-
-        # Delete keys removed by user
-        for key in deleted_keys:
-            if key == "id":  # Doesn't require to be deleted
-                continue
-            query.append(f"""\nREMOVE n.{key}\n""")
-
-        # Adding normalized tags ids corresponding to entry tags
-        normalised_new_node_keys = {}
-        for keys in new_node_keys.keys():
-            if keys.startswith("tags_") and not keys.endswith("_str"):
-                if "_ids_" not in keys:
-                    keys_language_code = keys.split("_", 1)[1]
-                    normalised_value = []
-                    for values in new_node_keys[keys]:
-                        normalised_value.append(normalizer.normalizing(values, keys_language_code))
-                    normalised_new_node_keys[keys] = normalised_value
-                    normalised_new_node_keys["tags_ids_" + keys_language_code] = normalised_value
-                else:
-                    pass  # We generate tags_ids, and ignore the one sent
-            else:
-                # No need to normalise
-                normalised_new_node_keys[keys] = new_node_keys[keys]
-
-        # Update keys
-        for key in normalised_new_node_keys.keys():
-            query.append(f"""\nSET n.{key} = ${key}\n""")
-
-        query.append("""RETURN n""")
-
-        params = dict(normalised_new_node_keys, id=entry)
-        result = get_current_transaction().run(" ".join(query), params)
-        return result
-
-    def update_node_children(self, entry, new_children_ids):
-        """
-        Helper function used for updation of node children with given id
-        """
-        # Parse node ids from Neo4j Record object
-        current_children = [record["child.id"] for record in list(self.get_children(entry))]
-        deleted_children = set(current_children) - set(new_children_ids)
-        added_children = set(new_children_ids) - set(current_children)
-
-        # Delete relationships
-        for child in deleted_children:
-            query = f"""
-                MATCH
-                    (deleted_child:{self.project_name}:ENTRY)
-                    -[rel:is_child_of]->
-                    (parent:{self.project_name}:ENTRY)
-                WHERE parent.id = $id AND deleted_child.id = $child
-                DELETE rel
-            """
-            get_current_transaction().run(query, {"id": entry, "child": child})
-
-        # Create non-existing nodes
-        query = f"""
-            MATCH (child:{self.project_name}:ENTRY)
-                WHERE child.id in $ids RETURN child.id
-        """
-        existing_ids = [
-            record["child.id"]
-            for record in get_current_transaction().run(query, ids=list(added_children))
-        ]
-        to_create = added_children - set(existing_ids)
-
-        # Normalising new children node ID
-        created_child_ids = []
-
-        for child in to_create:
-            main_language_code = child.split(":", 1)[0]
-            created_node_id = self.create_node("ENTRY", child, main_language_code)
-            created_child_ids.append(created_node_id)
-
-            # TODO: We would prefer to add the node just after its parent entry
-            self.add_node_to_end("ENTRY", created_node_id)
-
-        # Stores result of last query executed
-        result = []
-        for child in created_child_ids:
-            # Create new relationships if it doesn't exist
-            query = f"""
-                MATCH (parent:{self.project_name}:ENTRY), (new_child:{self.project_name}:ENTRY)
-                WHERE parent.id = $id AND new_child.id = $child
-                MERGE (new_child)-[r:is_child_of]->(parent)
-            """
-            result = get_current_transaction().run(query, {"id": entry, "child": child})
-
-        return result
-
-    def full_text_search(self, text):
-        """
-        Helper function used for searching a taxonomy
-        """
-        # Escape special characters
-        normalized_text = re.sub(r"[^A-Za-z0-9_]", r" ", text)
-        normalized_id_text = normalizer.normalizing(text)
-
-        # If normalized text is empty, no searches are found
-        if normalized_text.strip() == "":
-            return []
-
-        id_index = self.project_name + "_SearchIds"
-        tags_index = self.project_name + "_SearchTags"
-
-        text_query_exact = "*" + normalized_text + "*"
-        text_query_fuzzy = normalized_text + "~"
-        text_id_query_fuzzy = normalized_id_text + "~"
-        text_id_query_exact = "*" + normalized_id_text + "*"
-        params = {
-            "id_index": id_index,
-            "tags_index": tags_index,
-            "text_query_fuzzy": text_query_fuzzy,
-            "text_query_exact": text_query_exact,
-            "text_id_query_fuzzy": text_id_query_fuzzy,
-            "text_id_query_exact": text_id_query_exact,
-        }
-
-        # Fuzzy search and wildcard (*) search on two indexes
-        # Fuzzy search has more priority, since it matches more close strings
-        # IDs are given slightly lower priority than tags in fuzzy search
-        query = """
-            CALL {
-                    CALL db.index.fulltext.queryNodes($id_index, $text_id_query_fuzzy)
-                    yield node, score as score_
-                    where score_ > 0
-                    return node, score_ * 3 as score
-                UNION
-                    CALL db.index.fulltext.queryNodes($tags_index, $text_query_fuzzy)
-                    yield node, score as score_
-                    where score_ > 0
-                    return node, score_ * 5 as score
-                UNION
-                    CALL db.index.fulltext.queryNodes($id_index, $text_id_query_exact)
-                    yield node, score as score_
-                    where score_ > 0
-                    return node, score_ as score
-                UNION
-                    CALL db.index.fulltext.queryNodes($tags_index, $text_query_exact)
-                    yield node, score as score_
-                    where score_ > 0
-                    return node, score_ as score
-            }
-            with node.id as node, score
-            RETURN node, sum(score) as score
-
-            ORDER BY score DESC
-        """
-        result = [record["node"] for record in get_current_transaction().run(query, params)]
-        return result
+"""
+Database helper functions for API
+"""
+import re
+import tempfile
+import urllib.request  # Sending requests
+
+from openfoodfacts_taxonomy_parser import normalizer  # Normalizing tags
+from openfoodfacts_taxonomy_parser import parser  # Parser for taxonomies
+from openfoodfacts_taxonomy_parser import unparser  # Unparser for taxonomies
+
+from .exceptions import GithubBranchExistsError  # Custom exceptions
+from .exceptions import (
+    GithubUploadError,
+    TaxnonomyImportError,
+    TaxonomyParsingError,
+    TaxonomyUnparsingError,
+)
+from .github_functions import GithubOperations  # Github functions
+from .graph_db import TransactionCtx  # Neo4J transactions context manager
+from .graph_db import get_current_session  # Neo4J transactions helper
+from .graph_db import get_current_transaction
+
+
+class TaxonomyGraph:
+
+    """Class for database operations"""
+
+    def __init__(self, branch_name, taxonomy_name):
+        self.taxonomy_name = taxonomy_name
+        self.branch_name = branch_name
+        self.project_name = "p_" + taxonomy_name + "_" + branch_name
+
+    def get_label(self, id):
+        """
+        Helper function for getting the label for a given id
+        """
+        if id.startswith("stopword"):
+            return "STOPWORDS"
+        elif id.startswith("synonym"):
+            return "SYNONYMS"
+        elif id.startswith("__header__") or id.startswith("__footer__"):
+            return "TEXT"
+        else:
+            return "ENTRY"
+
+    def create_node(self, label, entry, main_language_code):
+        """
+        Helper function used for creating a node with given id and label
+        """
+        params = {"id": entry}
+        query = [f"""CREATE (n:{self.project_name}:{label})\n"""]
+
+        # Build all basic keys of a node
+        if label == "ENTRY":
+            # Normalizing new canonical tag
+            language_code, canonical_tag = entry.split(":", 1)
+            normalised_canonical_tag = normalizer.normalizing(canonical_tag, main_language_code)
+
+            # Reconstructing and updation of node ID
+            params["id"] = language_code + ":" + normalised_canonical_tag
+            params["main_language_code"] = main_language_code
+
+            query.append(
+                """ SET n.main_language = $main_language_code """
+            )  # Required for only an entry
+        else:
+            canonical_tag = ""
+
+        query.append(""" SET n.id = $id """)
+        query.append(f""" SET n.tags_{main_language_code} = [$canonical_tag] """)
+        query.append(""" SET n.preceding_lines = [] """)
+        query.append(""" RETURN n.id """)
+
+        params["canonical_tag"] = canonical_tag
+        result = get_current_transaction().run(" ".join(query), params)
+        return result.data()[0]["n.id"]
+
+    def parse_taxonomy(self, filename):
+        """
+        Helper function to call the Open Food Facts Python Taxonomy Parser
+        """
+        # Close current transaction to use the session variable in parser
+        get_current_transaction().commit()
+
+        # Create parser object and pass current session to it
+        parser_object = parser.Parser(get_current_session())
+        try:
+            # Parse taxonomy with given file name and branch name
+            parser_object(filename, self.branch_name, self.taxonomy_name)
+            return True
+        except Exception:
+            raise TaxonomyParsingError()
+
+    def import_from_github(self, description):
+        """
+        Helper function to import a taxonomy from GitHub
+        """
+        base_url = (
+            "https://raw.githubusercontent.com/openfoodfacts/openfoodfacts-server"
+            "/main/taxonomies/"
+        )
+        filename = self.taxonomy_name + ".txt"
+        base_url += filename
+        try:
+            with tempfile.TemporaryDirectory(prefix="taxonomy-") as tmpdir:
+
+                # File to save the downloaded taxonomy
+                filepath = f"{tmpdir}/{filename}"
+
+                # Downloads and creates taxonomy file in current working directory
+                urllib.request.urlretrieve(base_url, filepath)
+
+                status = self.parse_taxonomy(filepath)  # Parse the taxonomy
+
+                with TransactionCtx():
+                    self.create_project(description)  # Creates a "project node" in neo4j
+
+                return status
+        except Exception:
+            raise TaxnonomyImportError()
+
+    def dump_taxonomy(self):
+        """
+        Helper function to create the txt file of a taxonomy
+        """
+        # Create unparser object and pass current session to it
+        unparser_object = unparser.WriteTaxonomy(get_current_session())
+        # Creates a unique file for dumping the taxonomy
+        filename = self.project_name + ".txt"
+        try:
+            # Parse taxonomy with given file name and branch name
+            unparser_object(filename, self.branch_name, self.taxonomy_name)
+            return filename
+        except Exception:
+            raise TaxonomyUnparsingError()
+
+    def file_export(self):
+        """Export a taxonomy for download"""
+        # Close current transaction to use the session variable in unparser
+        get_current_transaction().commit()
+
+        filepath = self.dump_taxonomy()
+        return filepath
+
+    def github_export(self):
+        """Export a taxonomy to Github"""
+        # Close current transaction to use the session variable in unparser
+        get_current_transaction().commit()
+
+        filepath = self.dump_taxonomy()
+        # Create a new transaction context
+        with TransactionCtx():
+            result = self.export_to_github(filepath)
+            self.close_project()
+        return result
+
+    def export_to_github(self, filename):
+        """
+        Helper function to export a taxonomy to GitHub
+        """
+        query = """MATCH (n:PROJECT) WHERE n.id = $project_name RETURN n.description"""
+        result = get_current_transaction().run(query, {"project_name": self.project_name})
+        description = result.data()[0]["n.description"]
+
+        github_object = GithubOperations(self.taxonomy_name, self.branch_name)
+        try:
+            github_object.checkout_branch()
+        except Exception as e:
+            raise GithubBranchExistsError() from e
+        try:
+            github_object.update_file(filename)
+            pr_object = github_object.create_pr(description)
+            return (pr_object.html_url, filename)
+        except Exception as e:
+            raise GithubUploadError() from e
+
+    def does_project_exist(self):
+        """
+        Helper function to check the existence of a project
+        """
+        query = """MATCH (n:PROJECT) WHERE n.id = $project_name RETURN n"""
+        result = get_current_transaction().run(query, {"project_name": self.project_name})
+        if result.data() == []:
+            return False
+        else:
+            return True
+
+    def is_branch_unique(self):
+        """
+        Helper function to check uniqueness of GitHub branch
+        """
+        query = """MATCH (n:PROJECT) WHERE n.branch_name = $branch_name RETURN n"""
+        result = get_current_transaction().run(query, {"branch_name": self.branch_name})
+
+        github_object = GithubOperations(self.taxonomy_name, self.branch_name)
+        current_branches = github_object.list_all_branches()
+
+        if (result.data() == []) and (self.branch_name not in current_branches):
+            return True
+        else:
+            return False
+
+    def is_valid_branch_name(self):
+        """
+        Helper function to check if a branch name is valid
+        """
+        return normalizer.normalizing(self.branch_name, char="_") == self.branch_name
+
+    def create_project(self, description):
+        """
+        Helper function to create a node with label "PROJECT"
+        """
+        query = """
+            CREATE (n:PROJECT)
+            SET n.id = $project_name
+            SET n.taxonomy_name = $taxonomy_name
+            SET n.branch_name = $branch_name
+            SET n.description = $description
+            SET n.status = $status
+            SET n.created_at = datetime()
+        """
+        params = {
+            "project_name": self.project_name,
+            "taxonomy_name": self.taxonomy_name,
+            "branch_name": self.branch_name,
+            "description": description,
+            "status": "OPEN",
+        }
+        get_current_transaction().run(query, params)
+
+    def close_project(self):
+        """
+        Helper function to close a Taxonomy Editor project and updates project status as "CLOSED"
+        """
+        query = """
+            MATCH (n:PROJECT)
+            WHERE n.id = $project_name
+            SET n.status = $status
+        """
+        params = {"project_name": self.project_name, "status": "CLOSED"}
+        get_current_transaction().run(query, params)
+
+    def list_existing_projects(self):
+        """
+        Helper function for listing all existing projects created in Taxonomy Editor
+        """
+        query = """
+            MATCH (n:PROJECT)
+            WHERE n.status = "OPEN" RETURN n
+            ORDER BY n.created_at
+        """
+        result = get_current_transaction().run(query)
+        return result
+
+    def add_node_to_end(self, label, entry):
+        """
+        Helper function which adds an existing node to end of taxonomy
+        """
+        # Delete relationship between current last node and __footer__
+        query = f"""
+        MATCH (last_node)-[r:is_before]->(footer:{self.project_name}:TEXT)
+            WHERE footer.id = "__footer__" DELETE r
+        RETURN last_node
+        """
+        result = get_current_transaction().run(query)
+        end_node = result.data()[0]["last_node"]
+        end_node_label = self.get_label(end_node["id"])  # Get current last node ID
+
+        # Rebuild relationships by inserting incoming node at the end
+        query = []
+        query = f"""
+            MATCH (new_node:{self.project_name}:{label}) WHERE new_node.id = $id
+            MATCH (last_node:{self.project_name}:{end_node_label}) WHERE last_node.id = $endnodeid
+            MATCH (footer:{self.project_name}:TEXT) WHERE footer.id = "__footer__"
+            CREATE (last_node)-[:is_before]->(new_node)
+            CREATE (new_node)-[:is_before]->(footer)
+        """
+        result = get_current_transaction().run(query, {"id": entry, "endnodeid": end_node["id"]})
+
+    def add_node_to_beginning(self, label, entry):
+        """
+        Helper function which adds an existing node to beginning of taxonomy
+        """
+        # Delete relationship between current first node and __header__
+        query = f"""
+            MATCH (header:{self.project_name}:TEXT)-[r:is_before]->(first_node)
+                WHERE header.id = "__header__" DELETE r
+            RETURN first_node
+        """
+        result = get_current_transaction().run(query)
+        start_node = result.data()[0]["first_node"]
+        start_node_label = self.get_label(start_node["id"])  # Get current first node ID
+
+        # Rebuild relationships by inserting incoming node at the beginning
+        query = f"""
+            MATCH (new_node:{self.project_name}:{label}) WHERE new_node.id = $id
+            MATCH (first_node:{self.project_name}:{start_node_label})
+                WHERE first_node.id = $startnodeid
+            MATCH (header:{self.project_name}:TEXT) WHERE header.id = "__header__"
+            CREATE (new_node)-[:is_before]->(first_node)
+            CREATE (header)-[:is_before]->(new_node)
+        """
+        result = get_current_transaction().run(
+            query, {"id": entry, "startnodeid": start_node["id"]}
+        )
+
+    def delete_node(self, label, entry):
+        """
+        Helper function used for deleting a node with given id and label
+        """
+        # Finding node to be deleted using node ID
+        query = f"""
+            // Find node to be deleted using node ID
+            MATCH (deleted_node:{self.project_name}:{label})-[:is_before]->(next_node)
+                WHERE deleted_node.id = $id
+            MATCH (previous_node)-[:is_before]->(deleted_node)
+            // Remove node
+            DETACH DELETE (deleted_node)
+            // Rebuild relationships after deletion
+            CREATE (previous_node)-[:is_before]->(next_node)
+        """
+        result = get_current_transaction().run(query, {"id": entry})
+        return result
+
+    def get_all_nodes(self, label):
+        """
+        Helper function used for getting all nodes with/without given label
+        """
+        qualifier = f":{label}" if label else ""
+        query = f"""
+            MATCH (n:{self.project_name}{qualifier}) RETURN n
+        """
+        result = get_current_transaction().run(query)
+        return result
+
+    def get_all_root_nodes(self):
+        """
+        Helper function used for getting all root nodes in a taxonomy
+        """
+        query = f"""
+            MATCH (n:{self.project_name}) WHERE NOT (n)-[:is_child_of]->() RETURN n
+        """
+        result = get_current_transaction().run(query)
+        return result
+
+    def get_nodes(self, label, entry):
+        """
+        Helper function used for getting the node with given id and label
+        """
+        query = f"""
+            MATCH (n:{self.project_name}:{label}) WHERE n.id = $id
+            RETURN n
+        """
+        result = get_current_transaction().run(query, {"id": entry})
+        return result
+
+    def get_parents(self, entry):
+        """
+        Helper function used for getting node parents with given id
+        """
+        query = f"""
+            MATCH (child_node:{self.project_name}:ENTRY)-[r:is_child_of]->(parent)
+                WHERE child_node.id = $id
+            RETURN parent.id
+        """
+        result = get_current_transaction().run(query, {"id": entry})
+        return result
+
+    def get_children(self, entry):
+        """
+        Helper function used for getting node children with given id
+        """
+        query = f"""
+            MATCH (child)-[r:is_child_of]->(parent_node:{self.project_name}:ENTRY)
+                WHERE parent_node.id = $id
+            RETURN child.id
+        """
+        result = get_current_transaction().run(query, {"id": entry})
+        return result
+
+    def update_nodes(self, label, entry, new_node_keys):
+        """
+        Helper function used for updation of node with given id and label
+        """
+        # Sanity check keys
+        for key in new_node_keys.keys():
+            if not re.match(r"^\w+$", key) or key == "id":
+                raise ValueError("Invalid key: %s", key)
+
+        # Get current node information and deleted keys
+        curr_node = self.get_nodes(label, entry).data()[0]["n"]
+        curr_node_keys = list(curr_node.keys())
+        deleted_keys = set(curr_node_keys) ^ set(new_node_keys)
+
+        # Check for keys having null/empty values
+        for key in curr_node_keys:
+            if (curr_node[key] == []) or (curr_node[key] is None):
+                deleted_keys.add(key)
+
+        # Build query
+        query = [f"""MATCH (n:{self.project_name}:{label}) WHERE n.id = $id """]
+
+        # Delete keys removed by user
+        for key in deleted_keys:
+            if key == "id":  # Doesn't require to be deleted
+                continue
+            query.append(f"""\nREMOVE n.{key}\n""")
+
+        # Adding normalized tags ids corresponding to entry tags
+        normalised_new_node_keys = {}
+        for keys in new_node_keys.keys():
+            if keys.startswith("tags_") and not keys.endswith("_str"):
+                if "_ids_" not in keys:
+                    keys_language_code = keys.split("_", 1)[1]
+                    normalised_value = []
+                    for values in new_node_keys[keys]:
+                        normalised_value.append(normalizer.normalizing(values, keys_language_code))
+                    normalised_new_node_keys[keys] = normalised_value
+                    normalised_new_node_keys["tags_ids_" + keys_language_code] = normalised_value
+                else:
+                    pass  # We generate tags_ids, and ignore the one sent
+            else:
+                # No need to normalise
+                normalised_new_node_keys[keys] = new_node_keys[keys]
+
+        # Update keys
+        for key in normalised_new_node_keys.keys():
+            query.append(f"""\nSET n.{key} = ${key}\n""")
+
+        query.append("""RETURN n""")
+
+        params = dict(normalised_new_node_keys, id=entry)
+        result = get_current_transaction().run(" ".join(query), params)
+        return result
+
+    def update_node_children(self, entry, new_children_ids):
+        """
+        Helper function used for updation of node children with given id
+        """
+        # Parse node ids from Neo4j Record object
+        current_children = [record["child.id"] for record in list(self.get_children(entry))]
+        deleted_children = set(current_children) - set(new_children_ids)
+        added_children = set(new_children_ids) - set(current_children)
+
+        # Delete relationships
+        for child in deleted_children:
+            query = f"""
+                MATCH
+                    (deleted_child:{self.project_name}:ENTRY)
+                    -[rel:is_child_of]->
+                    (parent:{self.project_name}:ENTRY)
+                WHERE parent.id = $id AND deleted_child.id = $child
+                DELETE rel
+            """
+            get_current_transaction().run(query, {"id": entry, "child": child})
+
+        # Create non-existing nodes
+        query = f"""
+            MATCH (child:{self.project_name}:ENTRY)
+                WHERE child.id in $ids RETURN child.id
+        """
+        existing_ids = [
+            record["child.id"]
+            for record in get_current_transaction().run(query, ids=list(added_children))
+        ]
+        to_create = added_children - set(existing_ids)
+
+        # Normalising new children node ID
+        created_child_ids = []
+
+        for child in to_create:
+            main_language_code = child.split(":", 1)[0]
+            created_node_id = self.create_node("ENTRY", child, main_language_code)
+            created_child_ids.append(created_node_id)
+
+            # TODO: We would prefer to add the node just after its parent entry
+            self.add_node_to_end("ENTRY", created_node_id)
+
+        # Stores result of last query executed
+        result = []
+        for child in created_child_ids:
+            # Create new relationships if it doesn't exist
+            query = f"""
+                MATCH (parent:{self.project_name}:ENTRY), (new_child:{self.project_name}:ENTRY)
+                WHERE parent.id = $id AND new_child.id = $child
+                MERGE (new_child)-[r:is_child_of]->(parent)
+            """
+            result = get_current_transaction().run(query, {"id": entry, "child": child})
+
+        return result
+
+    def full_text_search(self, text):
+        """
+        Helper function used for searching a taxonomy
+        """
+        # Escape special characters
+        normalized_text = re.sub(r"[^A-Za-z0-9_]", r" ", text)
+        normalized_id_text = normalizer.normalizing(text)
+
+        # If normalized text is empty, no searches are found
+        if normalized_text.strip() == "":
+            return []
+
+        id_index = self.project_name + "_SearchIds"
+        tags_index = self.project_name + "_SearchTags"
+
+        text_query_exact = "*" + normalized_text + "*"
+        text_query_fuzzy = normalized_text + "~"
+        text_id_query_fuzzy = normalized_id_text + "~"
+        text_id_query_exact = "*" + normalized_id_text + "*"
+        params = {
+            "id_index": id_index,
+            "tags_index": tags_index,
+            "text_query_fuzzy": text_query_fuzzy,
+            "text_query_exact": text_query_exact,
+            "text_id_query_fuzzy": text_id_query_fuzzy,
+            "text_id_query_exact": text_id_query_exact,
+        }
+
+        # Fuzzy search and wildcard (*) search on two indexes
+        # Fuzzy search has more priority, since it matches more close strings
+        # IDs are given slightly lower priority than tags in fuzzy search
+        query = """
+            CALL {
+                    CALL db.index.fulltext.queryNodes($id_index, $text_id_query_fuzzy)
+                    yield node, score as score_
+                    where score_ > 0
+                    return node, score_ * 3 as score
+                UNION
+                    CALL db.index.fulltext.queryNodes($tags_index, $text_query_fuzzy)
+                    yield node, score as score_
+                    where score_ > 0
+                    return node, score_ * 5 as score
+                UNION
+                    CALL db.index.fulltext.queryNodes($id_index, $text_id_query_exact)
+                    yield node, score as score_
+                    where score_ > 0
+                    return node, score_ as score
+                UNION
+                    CALL db.index.fulltext.queryNodes($tags_index, $text_query_exact)
+                    yield node, score as score_
+                    where score_ > 0
+                    return node, score_ as score
+            }
+            with node.id as node, score
+            RETURN node, sum(score) as score
+
+            ORDER BY score DESC
+        """
+        result = [record["node"] for record in get_current_transaction().run(query, params)]
+        return result