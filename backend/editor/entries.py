"""
Database helper functions for API
"""
import re
<<<<<<< HEAD
import uuid                             # Creating UUIDs
from neo4j import GraphDatabase         # Interface with Neo4J
from . import settings                  # Neo4J settings
from .normalizer import normalizing     # Normalizing tags

def initialize_db():
    """
    Initialize Neo4J database
    """
    global driver, session
    uri = settings.uri
    driver = GraphDatabase.driver(uri)
    session = driver.session()

def shutdown_db():
    """
    Close session and driver of Neo4J database
    """
    session.close()
    driver.close()
=======
from .graph_db import get_current_transaction   # Neo4J transactions helper
from .normalizer import normalizing             # Normalizing tags
>>>>>>> bbab8d3f

def get_label(id):
    """
    Helper function for getting the label for a given id
    """
    if (id.startswith('stopword')): return 'STOPWORDS'
    elif (id.startswith('synonym')): return 'SYNONYMS'
    elif (id.startswith('__header__') or id.startswith('__footer__')): return 'TEXT'
    else: return 'ENTRY'

def create_node(label, entry, main_language_code):
    """
    Helper function used for creating a node with given id and label
    """
    query = [f"""CREATE (n:{label})\n"""]
    params = {"id": entry, "uuid": str(uuid.uuid4())}

    # Build all basic keys of a node
    if (label == "ENTRY"):
        canonical_tag = entry.split(":", 1)[1]
        query.append(f""" SET n.main_language = $main_language_code """) # Required for only an entry
        params["main_language_code"] = main_language_code
    else:
        canonical_tag = ""

    query.append(f""" SET n.id = $id """)
    query.append(f""" SET n.tags_{main_language_code} = [$canonical_tag] """)
    query.append(f""" SET n.tags_{main_language_code}_uuid = [$uuid] """)
    query.append(f""" SET n.preceding_lines = [] """)

    params["canonical_tag"] = canonical_tag
    result = get_current_transaction().run(" ".join(query), params)
    return result

def add_node_to_end(label, entry):
    """
    Helper function which adds an existing node to end of taxonomy
    """
    # Delete relationship between current last node and __footer__
    query = f"""
       MATCH (last_node)-[r:is_before]->(footer:TEXT) WHERE footer.id = "__footer__" DELETE r 
       RETURN last_node
    """
    result = get_current_transaction().run(query)
    end_node = result.data()[0]['last_node']
    end_node_label = get_label(end_node['id']) # Get current last node ID

    # Rebuild relationships by inserting incoming node at the end
    query = []
    query = f"""
        MATCH (new_node:{label}) WHERE new_node.id = $id
        MATCH (last_node:{end_node_label}) WHERE last_node.id = $endnodeid
        MATCH (footer:TEXT) WHERE footer.id = "__footer__"
        CREATE (last_node)-[:is_before]->(new_node)
        CREATE (new_node)-[:is_before]->(footer)
    """
    result = get_current_transaction().run(query, {"id": entry, "endnodeid": end_node['id']})

def add_node_to_beginning(label, entry):
    """
    Helper function which adds an existing node to beginning of taxonomy
    """
    # Delete relationship between current first node and __header__
    query = f"""
        MATCH (header:TEXT)-[r:is_before]->(first_node) WHERE header.id = "__header__" DELETE r
        RETURN first_node
    """
    result = get_current_transaction().run(query)
    start_node = result.data()[0]['first_node']
    start_node_label = get_label(start_node['id']) # Get current first node ID

    # Rebuild relationships by inserting incoming node at the beginning
    query= f"""
        MATCH (new_node:{label}) WHERE new_node.id = $id
        MATCH (first_node:{start_node_label}) WHERE first_node.id = $startnodeid
        MATCH (header:TEXT) WHERE header.id = "__header__"
        CREATE (new_node)-[:is_before]->(first_node)
        CREATE (header)-[:is_before]->(new_node)
    """
    result = get_current_transaction().run(query, {"id": entry, "startnodeid": start_node['id']})

def delete_node(label, entry):
    """
    Helper function used for deleting a node with given id and label
    """
    # Finding node to be deleted using node ID
    query = f"""
        // Find node to be deleted using node ID
        MATCH (deleted_node:{label})-[:is_before]->(next_node) WHERE deleted_node.id = $id
        MATCH (previous_node)-[:is_before]->(deleted_node)

        // Remove node
        DETACH DELETE (deleted_node)

        // Rebuild relationships after deletion
        CREATE (previous_node)-[:is_before]->(next_node)
    """
    result = get_current_transaction().run(query, {"id": entry})
    return result

def get_all_nodes(label):
    """
    Helper function used for getting all nodes with/without given label
    """
    qualifier = f":{label}" if label else ""
    query = f"""
        MATCH (n{qualifier}) RETURN n
    """
    result = get_current_transaction().run(query)
    return result

def get_nodes(label, entry):
    """
    Helper function used for getting the node with given id and label
    """
    query = f"""
        MATCH (n:{label}) WHERE n.id = $id 
        RETURN n
    """
    result = get_current_transaction().run(query, {"id": entry})
    return result

def get_parents(entry):
    """
    Helper function used for getting node parents with given id
    """
    query = f"""
        MATCH (child_node:ENTRY)-[r:is_child_of]->(parent) WHERE child_node.id = $id 
        RETURN parent.id
    """
    result = get_current_transaction().run(query, {"id": entry})
    return result

def get_children(entry):
    """
    Helper function used for getting node children with given id
    """
    query = f"""
        MATCH (child)-[r:is_child_of]->(parent_node:ENTRY) WHERE parent_node.id = $id 
        RETURN child.id
    """
    result = get_current_transaction().run(query, {"id": entry})
    return result

def update_nodes(label, entry, new_node_keys):
    """
    Helper function used for updation of node with given id and label
    """
    # Sanity check keys
    for key in new_node_keys.keys():
        if not re.match(r"^\w+$", key) or key == "id":
            raise ValueError("Invalid key: %s", key)
    
    # Get current node information and deleted keys
    curr_node = get_nodes(label, entry).data()[0]['n']
    curr_node_keys = list(curr_node.keys())
    deleted_keys = (set(curr_node_keys) ^ set(new_node_keys))

    # Check for keys having null/empty values
    for key in curr_node_keys:
        if (curr_node[key] == []) or (curr_node[key] == None):
            deleted_keys.add(key)

    # Build query
    query = [f"""MATCH (n:{label}) WHERE n.id = $id """]

    # Delete keys removed by user
    for key in deleted_keys:
        if key == "id": # Doesn't require to be deleted
            continue
        query.append(f"""\nREMOVE n.{key}\n""")

    # Update keys
    for key in new_node_keys.keys():
        query.append(f"""\nSET n.{key} = ${key}\n""")

    query.append(f"""RETURN n""")

    params = dict(new_node_keys, id=entry)
    result = get_current_transaction().run(" ".join(query), params)
    return result

def update_node_children(entry, new_children_ids):
    """
    Helper function used for updation of node children with given id 
    """
    # Parse node ids from Neo4j Record object
    current_children = [record["child.id"] for record in list(get_children(entry))]
    deleted_children = set(current_children) - set(new_children_ids)
    added_children = set(new_children_ids) - set(current_children)

    # Delete relationships
    for child in deleted_children:
        query = f""" 
            MATCH (deleted_child:ENTRY)-[rel:is_child_of]->(parent:ENTRY) 
            WHERE parent.id = $id AND deleted_child.id = $child
            DELETE rel
        """
        get_current_transaction().run(query, {"id": entry, "child": child})

    # Create non-existing nodes
    query = """MATCH (child:ENTRY) WHERE child.id in $ids RETURN child.id"""
    existing_ids = [record['child.id'] for record in get_current_transaction().run(query, ids=list(added_children))]
    to_create = added_children - set(existing_ids)

    for child in to_create:
        main_language_code = child.split(":", 1)[0]
        create_node("ENTRY", child, main_language_code)
        
        # TODO: We would prefer to add the node just after its parent entry
        add_node_to_end("ENTRY", child)

    # Stores result of last query executed
    result = []
    for child in added_children:
        # Create new relationships if it doesn't exist
        query = f"""
            MATCH (parent:ENTRY), (new_child:ENTRY) WHERE parent.id = $id AND new_child.id = $child
            MERGE (new_child)-[r:is_child_of]->(parent)
        """
        result = get_current_transaction().run(query, {"id": entry, "child": child})
    
    return result

def full_text_search(text):
    """
    Helper function used for searching a taxonomy
    """
    # Escape special characters
<<<<<<< HEAD
    normalized_text = re.sub(r"([^A-Za-z0-9 _])", r"\\\1", text)
=======
    normalized_text = re.sub(r"[^A-Za-z0-9_]", r" ", text)
>>>>>>> bbab8d3f
    normalized_id_text = normalizing(text)

    text_query_exact = "*" + normalized_text + '*'
    text_query_fuzzy = normalized_text + "~"
    text_id_query_fuzzy = normalized_id_text + "~"
    text_id_query_exact = "*" + normalized_id_text + "*"
    params = {
        "text_query_fuzzy" : text_query_fuzzy,
        "text_query_exact" : text_query_exact,
        "text_id_query_fuzzy" : text_id_query_fuzzy,
        "text_id_query_exact" : text_id_query_exact 
    }

<<<<<<< HEAD
    # Fuzzy search and "* search" search on two indexes
    # Fuzzy search has more priority, since it matches more close strings
=======
    # Fuzzy search and wildcard (*) search on two indexes
    # Fuzzy search has more priority, since it matches more close strings
    # IDs are given slightly lower priority than tags in fuzzy search
>>>>>>> bbab8d3f
    query = """
        CALL {
                CALL db.index.fulltext.queryNodes("nodeSearchIds", $text_id_query_fuzzy)
                yield node, score as score_
                return node, score_ * 3 as score
            UNION
<<<<<<< HEAD
                CALL db.index.fulltext.queryNodes("nodeSearchTags",  $text_query_fuzzy)
                yield node, score as score_
                return node, score_ * 5 as score
            UNION
                CALL db.index.fulltext.queryNodes("nodeSearchIds",  $text_id_query_exact)
=======
                CALL db.index.fulltext.queryNodes("nodeSearchTags", $text_query_fuzzy)
                yield node, score as score_
                return node, score_ * 5 as score
            UNION
                CALL db.index.fulltext.queryNodes("nodeSearchIds", $text_id_query_exact)
>>>>>>> bbab8d3f
                yield node, score as score_
                return node, score_ as score
            UNION
                CALL db.index.fulltext.queryNodes("nodeSearchTags", $text_query_exact)
                yield node, score as score_
                return node, score_ as score 
        }
        with node.id as node, score
<<<<<<< HEAD
        RETURN node, avg(score) as score
=======
        RETURN node, sum(score) as score
>>>>>>> bbab8d3f
        
        ORDER BY score DESC
    """
    result = [record["node"] for record in session.run(query, params)]
    return result<|MERGE_RESOLUTION|>--- conflicted
+++ resolved
@@ -1,321 +1,277 @@
-"""
-Database helper functions for API
-"""
-import re
-<<<<<<< HEAD
-import uuid                             # Creating UUIDs
-from neo4j import GraphDatabase         # Interface with Neo4J
-from . import settings                  # Neo4J settings
-from .normalizer import normalizing     # Normalizing tags
-
-def initialize_db():
-    """
-    Initialize Neo4J database
-    """
-    global driver, session
-    uri = settings.uri
-    driver = GraphDatabase.driver(uri)
-    session = driver.session()
-
-def shutdown_db():
-    """
-    Close session and driver of Neo4J database
-    """
-    session.close()
-    driver.close()
-=======
-from .graph_db import get_current_transaction   # Neo4J transactions helper
-from .normalizer import normalizing             # Normalizing tags
->>>>>>> bbab8d3f
-
-def get_label(id):
-    """
-    Helper function for getting the label for a given id
-    """
-    if (id.startswith('stopword')): return 'STOPWORDS'
-    elif (id.startswith('synonym')): return 'SYNONYMS'
-    elif (id.startswith('__header__') or id.startswith('__footer__')): return 'TEXT'
-    else: return 'ENTRY'
-
-def create_node(label, entry, main_language_code):
-    """
-    Helper function used for creating a node with given id and label
-    """
-    query = [f"""CREATE (n:{label})\n"""]
-    params = {"id": entry, "uuid": str(uuid.uuid4())}
-
-    # Build all basic keys of a node
-    if (label == "ENTRY"):
-        canonical_tag = entry.split(":", 1)[1]
-        query.append(f""" SET n.main_language = $main_language_code """) # Required for only an entry
-        params["main_language_code"] = main_language_code
-    else:
-        canonical_tag = ""
-
-    query.append(f""" SET n.id = $id """)
-    query.append(f""" SET n.tags_{main_language_code} = [$canonical_tag] """)
-    query.append(f""" SET n.tags_{main_language_code}_uuid = [$uuid] """)
-    query.append(f""" SET n.preceding_lines = [] """)
-
-    params["canonical_tag"] = canonical_tag
-    result = get_current_transaction().run(" ".join(query), params)
-    return result
-
-def add_node_to_end(label, entry):
-    """
-    Helper function which adds an existing node to end of taxonomy
-    """
-    # Delete relationship between current last node and __footer__
-    query = f"""
-       MATCH (last_node)-[r:is_before]->(footer:TEXT) WHERE footer.id = "__footer__" DELETE r 
-       RETURN last_node
-    """
-    result = get_current_transaction().run(query)
-    end_node = result.data()[0]['last_node']
-    end_node_label = get_label(end_node['id']) # Get current last node ID
-
-    # Rebuild relationships by inserting incoming node at the end
-    query = []
-    query = f"""
-        MATCH (new_node:{label}) WHERE new_node.id = $id
-        MATCH (last_node:{end_node_label}) WHERE last_node.id = $endnodeid
-        MATCH (footer:TEXT) WHERE footer.id = "__footer__"
-        CREATE (last_node)-[:is_before]->(new_node)
-        CREATE (new_node)-[:is_before]->(footer)
-    """
-    result = get_current_transaction().run(query, {"id": entry, "endnodeid": end_node['id']})
-
-def add_node_to_beginning(label, entry):
-    """
-    Helper function which adds an existing node to beginning of taxonomy
-    """
-    # Delete relationship between current first node and __header__
-    query = f"""
-        MATCH (header:TEXT)-[r:is_before]->(first_node) WHERE header.id = "__header__" DELETE r
-        RETURN first_node
-    """
-    result = get_current_transaction().run(query)
-    start_node = result.data()[0]['first_node']
-    start_node_label = get_label(start_node['id']) # Get current first node ID
-
-    # Rebuild relationships by inserting incoming node at the beginning
-    query= f"""
-        MATCH (new_node:{label}) WHERE new_node.id = $id
-        MATCH (first_node:{start_node_label}) WHERE first_node.id = $startnodeid
-        MATCH (header:TEXT) WHERE header.id = "__header__"
-        CREATE (new_node)-[:is_before]->(first_node)
-        CREATE (header)-[:is_before]->(new_node)
-    """
-    result = get_current_transaction().run(query, {"id": entry, "startnodeid": start_node['id']})
-
-def delete_node(label, entry):
-    """
-    Helper function used for deleting a node with given id and label
-    """
-    # Finding node to be deleted using node ID
-    query = f"""
-        // Find node to be deleted using node ID
-        MATCH (deleted_node:{label})-[:is_before]->(next_node) WHERE deleted_node.id = $id
-        MATCH (previous_node)-[:is_before]->(deleted_node)
-
-        // Remove node
-        DETACH DELETE (deleted_node)
-
-        // Rebuild relationships after deletion
-        CREATE (previous_node)-[:is_before]->(next_node)
-    """
-    result = get_current_transaction().run(query, {"id": entry})
-    return result
-
-def get_all_nodes(label):
-    """
-    Helper function used for getting all nodes with/without given label
-    """
-    qualifier = f":{label}" if label else ""
-    query = f"""
-        MATCH (n{qualifier}) RETURN n
-    """
-    result = get_current_transaction().run(query)
-    return result
-
-def get_nodes(label, entry):
-    """
-    Helper function used for getting the node with given id and label
-    """
-    query = f"""
-        MATCH (n:{label}) WHERE n.id = $id 
-        RETURN n
-    """
-    result = get_current_transaction().run(query, {"id": entry})
-    return result
-
-def get_parents(entry):
-    """
-    Helper function used for getting node parents with given id
-    """
-    query = f"""
-        MATCH (child_node:ENTRY)-[r:is_child_of]->(parent) WHERE child_node.id = $id 
-        RETURN parent.id
-    """
-    result = get_current_transaction().run(query, {"id": entry})
-    return result
-
-def get_children(entry):
-    """
-    Helper function used for getting node children with given id
-    """
-    query = f"""
-        MATCH (child)-[r:is_child_of]->(parent_node:ENTRY) WHERE parent_node.id = $id 
-        RETURN child.id
-    """
-    result = get_current_transaction().run(query, {"id": entry})
-    return result
-
-def update_nodes(label, entry, new_node_keys):
-    """
-    Helper function used for updation of node with given id and label
-    """
-    # Sanity check keys
-    for key in new_node_keys.keys():
-        if not re.match(r"^\w+$", key) or key == "id":
-            raise ValueError("Invalid key: %s", key)
-    
-    # Get current node information and deleted keys
-    curr_node = get_nodes(label, entry).data()[0]['n']
-    curr_node_keys = list(curr_node.keys())
-    deleted_keys = (set(curr_node_keys) ^ set(new_node_keys))
-
-    # Check for keys having null/empty values
-    for key in curr_node_keys:
-        if (curr_node[key] == []) or (curr_node[key] == None):
-            deleted_keys.add(key)
-
-    # Build query
-    query = [f"""MATCH (n:{label}) WHERE n.id = $id """]
-
-    # Delete keys removed by user
-    for key in deleted_keys:
-        if key == "id": # Doesn't require to be deleted
-            continue
-        query.append(f"""\nREMOVE n.{key}\n""")
-
-    # Update keys
-    for key in new_node_keys.keys():
-        query.append(f"""\nSET n.{key} = ${key}\n""")
-
-    query.append(f"""RETURN n""")
-
-    params = dict(new_node_keys, id=entry)
-    result = get_current_transaction().run(" ".join(query), params)
-    return result
-
-def update_node_children(entry, new_children_ids):
-    """
-    Helper function used for updation of node children with given id 
-    """
-    # Parse node ids from Neo4j Record object
-    current_children = [record["child.id"] for record in list(get_children(entry))]
-    deleted_children = set(current_children) - set(new_children_ids)
-    added_children = set(new_children_ids) - set(current_children)
-
-    # Delete relationships
-    for child in deleted_children:
-        query = f""" 
-            MATCH (deleted_child:ENTRY)-[rel:is_child_of]->(parent:ENTRY) 
-            WHERE parent.id = $id AND deleted_child.id = $child
-            DELETE rel
-        """
-        get_current_transaction().run(query, {"id": entry, "child": child})
-
-    # Create non-existing nodes
-    query = """MATCH (child:ENTRY) WHERE child.id in $ids RETURN child.id"""
-    existing_ids = [record['child.id'] for record in get_current_transaction().run(query, ids=list(added_children))]
-    to_create = added_children - set(existing_ids)
-
-    for child in to_create:
-        main_language_code = child.split(":", 1)[0]
-        create_node("ENTRY", child, main_language_code)
-        
-        # TODO: We would prefer to add the node just after its parent entry
-        add_node_to_end("ENTRY", child)
-
-    # Stores result of last query executed
-    result = []
-    for child in added_children:
-        # Create new relationships if it doesn't exist
-        query = f"""
-            MATCH (parent:ENTRY), (new_child:ENTRY) WHERE parent.id = $id AND new_child.id = $child
-            MERGE (new_child)-[r:is_child_of]->(parent)
-        """
-        result = get_current_transaction().run(query, {"id": entry, "child": child})
-    
-    return result
-
-def full_text_search(text):
-    """
-    Helper function used for searching a taxonomy
-    """
-    # Escape special characters
-<<<<<<< HEAD
-    normalized_text = re.sub(r"([^A-Za-z0-9 _])", r"\\\1", text)
-=======
-    normalized_text = re.sub(r"[^A-Za-z0-9_]", r" ", text)
->>>>>>> bbab8d3f
-    normalized_id_text = normalizing(text)
-
-    text_query_exact = "*" + normalized_text + '*'
-    text_query_fuzzy = normalized_text + "~"
-    text_id_query_fuzzy = normalized_id_text + "~"
-    text_id_query_exact = "*" + normalized_id_text + "*"
-    params = {
-        "text_query_fuzzy" : text_query_fuzzy,
-        "text_query_exact" : text_query_exact,
-        "text_id_query_fuzzy" : text_id_query_fuzzy,
-        "text_id_query_exact" : text_id_query_exact 
-    }
-
-<<<<<<< HEAD
-    # Fuzzy search and "* search" search on two indexes
-    # Fuzzy search has more priority, since it matches more close strings
-=======
-    # Fuzzy search and wildcard (*) search on two indexes
-    # Fuzzy search has more priority, since it matches more close strings
-    # IDs are given slightly lower priority than tags in fuzzy search
->>>>>>> bbab8d3f
-    query = """
-        CALL {
-                CALL db.index.fulltext.queryNodes("nodeSearchIds", $text_id_query_fuzzy)
-                yield node, score as score_
-                return node, score_ * 3 as score
-            UNION
-<<<<<<< HEAD
-                CALL db.index.fulltext.queryNodes("nodeSearchTags",  $text_query_fuzzy)
-                yield node, score as score_
-                return node, score_ * 5 as score
-            UNION
-                CALL db.index.fulltext.queryNodes("nodeSearchIds",  $text_id_query_exact)
-=======
-                CALL db.index.fulltext.queryNodes("nodeSearchTags", $text_query_fuzzy)
-                yield node, score as score_
-                return node, score_ * 5 as score
-            UNION
-                CALL db.index.fulltext.queryNodes("nodeSearchIds", $text_id_query_exact)
->>>>>>> bbab8d3f
-                yield node, score as score_
-                return node, score_ as score
-            UNION
-                CALL db.index.fulltext.queryNodes("nodeSearchTags", $text_query_exact)
-                yield node, score as score_
-                return node, score_ as score 
-        }
-        with node.id as node, score
-<<<<<<< HEAD
-        RETURN node, avg(score) as score
-=======
-        RETURN node, sum(score) as score
->>>>>>> bbab8d3f
-        
-        ORDER BY score DESC
-    """
-    result = [record["node"] for record in session.run(query, params)]
+"""
+Database helper functions for API
+"""
+import re
+from .graph_db import get_current_transaction   # Neo4J transactions helper
+from .normalizer import normalizing             # Normalizing tags
+
+def get_label(id):
+    """
+    Helper function for getting the label for a given id
+    """
+    if (id.startswith('stopword')): return 'STOPWORDS'
+    elif (id.startswith('synonym')): return 'SYNONYMS'
+    elif (id.startswith('__header__') or id.startswith('__footer__')): return 'TEXT'
+    else: return 'ENTRY'
+
+def create_node(label, entry, main_language_code):
+    """
+    Helper function used for creating a node with given id and label
+    """
+    query = [f"""CREATE (n:{label})\n"""]
+    params = {"id": entry, "uuid": str(uuid.uuid4())}
+
+    # Build all basic keys of a node
+    if (label == "ENTRY"):
+        canonical_tag = entry.split(":", 1)[1]
+        query.append(f""" SET n.main_language = $main_language_code """) # Required for only an entry
+        params["main_language_code"] = main_language_code
+    else:
+        canonical_tag = ""
+
+    query.append(f""" SET n.id = $id """)
+    query.append(f""" SET n.tags_{main_language_code} = [$canonical_tag] """)
+    query.append(f""" SET n.tags_{main_language_code}_uuid = [$uuid] """)
+    query.append(f""" SET n.preceding_lines = [] """)
+
+    params["canonical_tag"] = canonical_tag
+    result = get_current_transaction().run(" ".join(query), params)
+    return result
+
+def add_node_to_end(label, entry):
+    """
+    Helper function which adds an existing node to end of taxonomy
+    """
+    # Delete relationship between current last node and __footer__
+    query = f"""
+       MATCH (last_node)-[r:is_before]->(footer:TEXT) WHERE footer.id = "__footer__" DELETE r 
+       RETURN last_node
+    """
+    result = get_current_transaction().run(query)
+    end_node = result.data()[0]['last_node']
+    end_node_label = get_label(end_node['id']) # Get current last node ID
+
+    # Rebuild relationships by inserting incoming node at the end
+    query = []
+    query = f"""
+        MATCH (new_node:{label}) WHERE new_node.id = $id
+        MATCH (last_node:{end_node_label}) WHERE last_node.id = $endnodeid
+        MATCH (footer:TEXT) WHERE footer.id = "__footer__"
+        CREATE (last_node)-[:is_before]->(new_node)
+        CREATE (new_node)-[:is_before]->(footer)
+    """
+    result = get_current_transaction().run(query, {"id": entry, "endnodeid": end_node['id']})
+
+def add_node_to_beginning(label, entry):
+    """
+    Helper function which adds an existing node to beginning of taxonomy
+    """
+    # Delete relationship between current first node and __header__
+    query = f"""
+        MATCH (header:TEXT)-[r:is_before]->(first_node) WHERE header.id = "__header__" DELETE r
+        RETURN first_node
+    """
+    result = get_current_transaction().run(query)
+    start_node = result.data()[0]['first_node']
+    start_node_label = get_label(start_node['id']) # Get current first node ID
+
+    # Rebuild relationships by inserting incoming node at the beginning
+    query= f"""
+        MATCH (new_node:{label}) WHERE new_node.id = $id
+        MATCH (first_node:{start_node_label}) WHERE first_node.id = $startnodeid
+        MATCH (header:TEXT) WHERE header.id = "__header__"
+        CREATE (new_node)-[:is_before]->(first_node)
+        CREATE (header)-[:is_before]->(new_node)
+    """
+    result = get_current_transaction().run(query, {"id": entry, "startnodeid": start_node['id']})
+
+def delete_node(label, entry):
+    """
+    Helper function used for deleting a node with given id and label
+    """
+    # Finding node to be deleted using node ID
+    query = f"""
+        // Find node to be deleted using node ID
+        MATCH (deleted_node:{label})-[:is_before]->(next_node) WHERE deleted_node.id = $id
+        MATCH (previous_node)-[:is_before]->(deleted_node)
+
+        // Remove node
+        DETACH DELETE (deleted_node)
+
+        // Rebuild relationships after deletion
+        CREATE (previous_node)-[:is_before]->(next_node)
+    """
+    result = get_current_transaction().run(query, {"id": entry})
+    return result
+
+def get_all_nodes(label):
+    """
+    Helper function used for getting all nodes with/without given label
+    """
+    qualifier = f":{label}" if label else ""
+    query = f"""
+        MATCH (n{qualifier}) RETURN n
+    """
+    result = get_current_transaction().run(query)
+    return result
+
+def get_nodes(label, entry):
+    """
+    Helper function used for getting the node with given id and label
+    """
+    query = f"""
+        MATCH (n:{label}) WHERE n.id = $id 
+        RETURN n
+    """
+    result = get_current_transaction().run(query, {"id": entry})
+    return result
+
+def get_parents(entry):
+    """
+    Helper function used for getting node parents with given id
+    """
+    query = f"""
+        MATCH (child_node:ENTRY)-[r:is_child_of]->(parent) WHERE child_node.id = $id 
+        RETURN parent.id
+    """
+    result = get_current_transaction().run(query, {"id": entry})
+    return result
+
+def get_children(entry):
+    """
+    Helper function used for getting node children with given id
+    """
+    query = f"""
+        MATCH (child)-[r:is_child_of]->(parent_node:ENTRY) WHERE parent_node.id = $id 
+        RETURN child.id
+    """
+    result = get_current_transaction().run(query, {"id": entry})
+    return result
+
+def update_nodes(label, entry, new_node_keys):
+    """
+    Helper function used for updation of node with given id and label
+    """
+    # Sanity check keys
+    for key in new_node_keys.keys():
+        if not re.match(r"^\w+$", key) or key == "id":
+            raise ValueError("Invalid key: %s", key)
+    
+    # Get current node information and deleted keys
+    curr_node = get_nodes(label, entry).data()[0]['n']
+    curr_node_keys = list(curr_node.keys())
+    deleted_keys = (set(curr_node_keys) ^ set(new_node_keys))
+
+    # Check for keys having null/empty values
+    for key in curr_node_keys:
+        if (curr_node[key] == []) or (curr_node[key] == None):
+            deleted_keys.add(key)
+
+    # Build query
+    query = [f"""MATCH (n:{label}) WHERE n.id = $id """]
+
+    # Delete keys removed by user
+    for key in deleted_keys:
+        if key == "id": # Doesn't require to be deleted
+            continue
+        query.append(f"""\nREMOVE n.{key}\n""")
+
+    # Update keys
+    for key in new_node_keys.keys():
+        query.append(f"""\nSET n.{key} = ${key}\n""")
+
+    query.append(f"""RETURN n""")
+
+    params = dict(new_node_keys, id=entry)
+    result = get_current_transaction().run(" ".join(query), params)
+    return result
+
+def update_node_children(entry, new_children_ids):
+    """
+    Helper function used for updation of node children with given id 
+    """
+    # Parse node ids from Neo4j Record object
+    current_children = [record["child.id"] for record in list(get_children(entry))]
+    deleted_children = set(current_children) - set(new_children_ids)
+    added_children = set(new_children_ids) - set(current_children)
+
+    # Delete relationships
+    for child in deleted_children:
+        query = f""" 
+            MATCH (deleted_child:ENTRY)-[rel:is_child_of]->(parent:ENTRY) 
+            WHERE parent.id = $id AND deleted_child.id = $child
+            DELETE rel
+        """
+        get_current_transaction().run(query, {"id": entry, "child": child})
+
+    # Create non-existing nodes
+    query = """MATCH (child:ENTRY) WHERE child.id in $ids RETURN child.id"""
+    existing_ids = [record['child.id'] for record in get_current_transaction().run(query, ids=list(added_children))]
+    to_create = added_children - set(existing_ids)
+
+    for child in to_create:
+        main_language_code = child.split(":", 1)[0]
+        create_node("ENTRY", child, main_language_code)
+        
+        # TODO: We would prefer to add the node just after its parent entry
+        add_node_to_end("ENTRY", child)
+
+    # Stores result of last query executed
+    result = []
+    for child in added_children:
+        # Create new relationships if it doesn't exist
+        query = f"""
+            MATCH (parent:ENTRY), (new_child:ENTRY) WHERE parent.id = $id AND new_child.id = $child
+            MERGE (new_child)-[r:is_child_of]->(parent)
+        """
+        result = get_current_transaction().run(query, {"id": entry, "child": child})
+    
+    return result
+
+def full_text_search(text):
+    """
+    Helper function used for searching a taxonomy
+    """
+    # Escape special characters
+    normalized_text = re.sub(r"[^A-Za-z0-9_]", r" ", text)
+    normalized_id_text = normalizing(text)
+
+    text_query_exact = "*" + normalized_text + '*'
+    text_query_fuzzy = normalized_text + "~"
+    text_id_query_fuzzy = normalized_id_text + "~"
+    text_id_query_exact = "*" + normalized_id_text + "*"
+    params = {
+        "text_query_fuzzy" : text_query_fuzzy,
+        "text_query_exact" : text_query_exact,
+        "text_id_query_fuzzy" : text_id_query_fuzzy,
+        "text_id_query_exact" : text_id_query_exact 
+    }
+
+    # Fuzzy search and wildcard (*) search on two indexes
+    # Fuzzy search has more priority, since it matches more close strings
+    # IDs are given slightly lower priority than tags in fuzzy search
+    query = """
+        CALL {
+                CALL db.index.fulltext.queryNodes("nodeSearchIds", $text_id_query_fuzzy)
+                yield node, score as score_
+                return node, score_ * 3 as score
+            UNION
+                CALL db.index.fulltext.queryNodes("nodeSearchTags", $text_query_fuzzy)
+                yield node, score as score_
+                return node, score_ * 5 as score
+            UNION
+                CALL db.index.fulltext.queryNodes("nodeSearchIds", $text_id_query_exact)
+                yield node, score as score_
+                return node, score_ as score
+            UNION
+                CALL db.index.fulltext.queryNodes("nodeSearchTags", $text_query_exact)
+                yield node, score as score_
+                return node, score_ as score 
+        }
+        with node.id as node, score
+        RETURN node, sum(score) as score
+        
+        ORDER BY score DESC
+    """
+    result = [record["node"] for record in session.run(query, params)]
     return result