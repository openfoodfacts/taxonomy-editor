"""
Database helper functions for API
"""
import re
import shutil
import tempfile
import urllib.request  # Sending requests

from fastapi import BackgroundTasks, HTTPException, UploadFile

# For synchronous I/O-bound functions in async path operations/background tasks
from fastapi.concurrency import run_in_threadpool
from openfoodfacts_taxonomy_parser import parser  # Parser for taxonomies
from openfoodfacts_taxonomy_parser import unparser  # Unparser for taxonomies
from openfoodfacts_taxonomy_parser import utils as parser_utils

from . import settings
from .controllers.project_controller import create_project, edit_project, get_project
from .exceptions import GithubBranchExistsError  # Custom exceptions
from .exceptions import (
    GithubUploadError,
    TaxonomyImportError,
    TaxonomyParsingError,
    TaxonomyUnparsingError,
)
from .github_functions import GithubOperations  # Github functions
from .graph_db import (  # Neo4J transactions context managers
    SyncTransactionCtx,
    TransactionCtx,
    get_current_transaction,
)
from .models.project_models import ProjectCreate, ProjectEdit, ProjectStatus
from .utils import file_cleanup


async def async_list(async_iterable):
    return [i async for i in async_iterable]


class TaxonomyGraph:

    """Class for database operations"""

    def __init__(self, branch_name, taxonomy_name):
        self.taxonomy_name = taxonomy_name
        self.branch_name = branch_name
        self.project_name = "p_" + taxonomy_name + "_" + branch_name

    def get_label(self, id):
        """
        Helper function for getting the label for a given id
        """
        if id.startswith("stopword"):
            return "STOPWORDS"
        elif id.startswith("synonym"):
            return "SYNONYMS"
        elif id.startswith("__header__") or id.startswith("__footer__"):
            return "TEXT"
        else:
            return "ENTRY"

    async def create_node(self, label, entry, main_language_code):
        """
        Helper function used for creating a node with given id and label
        """
        params = {"id": entry}
        query = [f"""CREATE (n:{self.project_name}:{label})\n"""]
        stopwords = await self.get_stopwords_dict()

        # Build all basic keys of a node
        if label == "ENTRY":
            # Normalizing new canonical tag
            language_code, canonical_tag = entry.split(":", 1)
            normalised_canonical_tag = parser_utils.normalize_text(
                canonical_tag, main_language_code, stopwords=stopwords
            )

            # Reconstructing and updation of node ID
            params["id"] = language_code + ":" + normalised_canonical_tag
            params["main_language_code"] = main_language_code

            query.append(
                """ SET n.main_language = $main_language_code """
            )  # Required for only an entry
        else:
            canonical_tag = ""

        query.append(""" SET n.id = $id """)
        query.append(f""" SET n.tags_{main_language_code} = [$canonical_tag] """)
        query.append(""" SET n.preceding_lines = [] """)
        query.append(""" RETURN n.id """)

        params["canonical_tag"] = canonical_tag
        result = await get_current_transaction().run(" ".join(query), params)
        return (await result.data())[0]["n.id"]

    async def get_local_taxonomy_file(self, tmpdir: str, uploadfile: UploadFile):
        filename = uploadfile.filename
        filepath = f"{tmpdir}/{filename}"
        with open(filepath, "wb") as f:
            await run_in_threadpool(shutil.copyfileobj, uploadfile.file, f)
        return filepath

    async def get_github_taxonomy_file(self, tmpdir: str):
        async with TransactionCtx():
            filename = f"{self.taxonomy_name}.txt"
            filepath = f"{tmpdir}/{filename}"
            base_url = (
                "https://raw.githubusercontent.com/" + settings.repo_uri + "/main/taxonomies/"
            )
            try:
                await run_in_threadpool(urllib.request.urlretrieve, base_url + filename, filepath)
                github_object = GithubOperations(self.taxonomy_name, self.branch_name)
                commit_sha = (await github_object.get_branch("main")).commit.sha
                file_sha = await github_object.get_file_sha()
                await edit_project(
                    self.project_name,
                    ProjectEdit(
                        github_checkout_commit_sha=commit_sha, github_file_latest_sha=file_sha
                    ),
                )
                return filepath
            except Exception as e:
                raise TaxonomyImportError() from e

    def parse_taxonomy(self, filepath: str):
        """
        Helper function to call the Open Food Facts Python Taxonomy Parser
        """
        with SyncTransactionCtx() as session:
            # Create parser object and pass current session to it
            parser_object = parser.Parser(session)
            try:
                # Parse taxonomy with given file name and branch name
                parser_object(filepath, self.branch_name, self.taxonomy_name)
            except Exception as e:
                # outer exception handler will put project status to FAILED
                raise TaxonomyParsingError() from e

    async def get_and_parse_taxonomy(self, uploadfile: UploadFile | None = None):
        try:
            with tempfile.TemporaryDirectory(prefix="taxonomy-") as tmpdir:
                filepath = await (
                    self.get_github_taxonomy_file(tmpdir)
                    if uploadfile is None
                    else self.get_local_taxonomy_file(tmpdir, uploadfile)
                )
                await run_in_threadpool(self.parse_taxonomy, filepath)
                async with TransactionCtx():
                    await edit_project(self.project_name, ProjectEdit(status=ProjectStatus.OPEN))
        except Exception as e:
            # add an error node so we can display it with errors in the app
<<<<<<< HEAD
            parser_object.create_parsing_errors_node(self.taxonomy_name, self.branch_name)
            self.set_project_status(session, status="FAILED")
            raise TaxonomyImportError() from e

    async def import_taxonomy(
        self, description, background_tasks: BackgroundTasks, uploadfile: UploadFile = None
=======
            async with TransactionCtx():
                await edit_project(self.project_name, ProjectEdit(status=ProjectStatus.FAILED))
            raise e

    async def import_taxonomy(
        self,
        description: str,
        background_tasks: BackgroundTasks,
        uploadfile: UploadFile | None = None,
>>>>>>> 4d7363c0
    ):
        """
        Helper function to import a taxonomy
        """
        await create_project(
            ProjectCreate(
                id=self.project_name,
                taxonomy_name=self.taxonomy_name,
                branch_name=self.branch_name,
                description=description,
                is_from_github=uploadfile is None,
            )
        )
        background_tasks.add_task(self.get_and_parse_taxonomy, uploadfile)
        return True

    def dump_taxonomy(self, background_tasks: BackgroundTasks):
        """
        Helper function to create the txt file of a taxonomy
        """
        # Create unparser object and pass a sync session to it
        with SyncTransactionCtx() as session:
            unparser_object = unparser.WriteTaxonomy(session)
            # Creates a unique file for dumping the taxonomy
            filename = self.project_name + ".txt"
            try:
                # Dump taxonomy with given file name and branch name
                unparser_object(filename, self.branch_name, self.taxonomy_name)
                # Program file removal in the background
                background_tasks.add_task(file_cleanup, filename)
                return filename
            except Exception as e:
                raise TaxonomyUnparsingError() from e

    async def file_export(self, background_tasks: BackgroundTasks):
        """Export a taxonomy for download"""
        filepath = await run_in_threadpool(self.dump_taxonomy, background_tasks)
        return filepath

    async def github_export(self, background_tasks: BackgroundTasks):
        """Export a taxonomy to Github"""
        filepath = await run_in_threadpool(self.dump_taxonomy, background_tasks)
        pr_url = await self.export_to_github(filepath)
        return pr_url

    async def export_to_github(self, filename):
        """
        Helper function to export a taxonomy to GitHub
        """
        project = await get_project(self.project_name)
        is_from_github, status, description, commit_sha, file_sha, pr_url = (
            project.is_from_github,
            project.status,
            project.description,
            project.github_checkout_commit_sha,
            project.github_file_latest_sha,
            project.github_pr_url,
        )

        if not is_from_github:
            raise HTTPException(
                status_code=422,
                detail=(
                    "This taxonomy was not imported from GitHub. It cannot be exported to GitHub"
                ),
            )

        github_object = GithubOperations(self.taxonomy_name, self.branch_name)

        if status != ProjectStatus.EXPORTED:
            try:
                await github_object.checkout_branch(commit_sha)
            except Exception as e:
                raise GithubBranchExistsError() from e

        try:
            new_file = await github_object.update_file(filename, file_sha)

            if status != ProjectStatus.EXPORTED:
                pull_request = await github_object.create_pr(description)
                pr_url = pull_request.html_url

            await edit_project(
                self.project_name,
                ProjectEdit(
                    status=ProjectStatus.EXPORTED,
                    github_file_latest_sha=new_file.content.sha,
                    github_pr_url=pr_url,
                ),
            )
            return pr_url

        except Exception as e:
            raise GithubUploadError() from e

    async def does_project_exist(self):
        """
        Helper function to check the existence of a project
        """
        query = """MATCH (n:PROJECT) WHERE n.id = $project_name RETURN n"""
        result = await get_current_transaction().run(query, {"project_name": self.project_name})
        if (await result.value()) == []:
            return False
        else:
            return True

    async def is_branch_unique(self, from_github: bool):
        """
        Helper function to check uniqueness of branch
        """
        query = """MATCH (n:PROJECT) WHERE n.branch_name = $branch_name RETURN n"""
        result = await get_current_transaction().run(query, {"branch_name": self.branch_name})

        if not from_github:
            return (await result.value()) == []

        github_object = GithubOperations(self.taxonomy_name, self.branch_name)
        github_branch = await github_object.get_branch(self.branch_name)

        return (await result.value() == []) and (github_branch is None)

    def is_valid_branch_name(self):
        """
        Helper function to check if a branch name is valid
        """
        return parser_utils.normalize_text(self.branch_name, char="_") == self.branch_name

<<<<<<< HEAD
    async def create_project(self, description):
        """
        Helper function to create a node with label "PROJECT"
        """
        query = """
            CREATE (n:PROJECT)
            SET n.id = $project_name
            SET n.taxonomy_name = $taxonomy_name
            SET n.branch_name = $branch_name
            SET n.description = $description
            SET n.status = $status
            SET n.created_at = datetime()
        """
        params = {
            "project_name": self.project_name,
            "taxonomy_name": self.taxonomy_name,
            "branch_name": self.branch_name,
            "description": description,
            "status": "LOADING",
        }
        await get_current_transaction().run(query, params)

    async def get_project_info(self):
        """
        Helper function to get information about a Taxonomy Editor project
        """
        query = """
            MATCH (p:PROJECT {id: $project_name})
            RETURN p AS info
        """
        params = {"project_name": self.project_name}

        result = await get_current_transaction().run(query, params)  # returns a coroutine
        info_record = await result.single()
        info = info_record["info"] if info_record else None

        return info

    def set_project_status(self, session, status):
        """
        Helper function to update a Taxonomy Editor project status
        """
        query = """
            MATCH (n:PROJECT)
            WHERE n.id = $project_name
            SET n.status = $status
        """
        params = {"project_name": self.project_name, "status": status}
        with session.begin_transaction() as tx:
            tx.run(query, params)

=======
>>>>>>> 4d7363c0
    async def list_projects(self, status=None):
        """
        Helper function for listing all existing projects created in Taxonomy Editor
        includes number of nodes with label ERROR for each project
        """
        query = [
            "MATCH (n:PROJECT)",
            "OPTIONAL MATCH (error_node:ERRORS {branch_name: n.branch_name, id: n.id})",
        ]

        params = {}
        if status is not None:
            # List only projects matching status
            query.append("WHERE n.status = $status")
            params["status"] = status

        query.extend(
            [
                "WITH n, size(error_node.errors) AS errors_count",
                "RETURN n{.*, errors_count: errors_count}",
                "ORDER BY n.created_at",
            ]
        )

        query_result = await get_current_transaction().run("\n".join(query), params)

        return [item async for result_list in query_result for item in result_list]

    async def add_node_to_end(self, label, entry):
        """
        Helper function which adds an existing node to end of taxonomy
        """
        # Delete relationship between current last node and __footer__
        query = f"""
        MATCH (last_node)-[r:is_before]->(footer:{self.project_name}:TEXT)
            WHERE footer.id = "__footer__" DELETE r
        RETURN last_node
        """
        result = await get_current_transaction().run(query)
        end_node = (await result.data())[0]["last_node"]
        end_node_label = self.get_label(end_node["id"])  # Get current last node ID

        # Rebuild relationships by inserting incoming node at the end
        query = []
        query = f"""
            MATCH (new_node:{self.project_name}:{label}) WHERE new_node.id = $id
            MATCH (last_node:{self.project_name}:{end_node_label}) WHERE last_node.id = $endnodeid
            MATCH (footer:{self.project_name}:TEXT) WHERE footer.id = "__footer__"
            CREATE (last_node)-[:is_before]->(new_node)
            CREATE (new_node)-[:is_before]->(footer)
        """
        await get_current_transaction().run(query, {"id": entry, "endnodeid": end_node["id"]})

    async def add_node_to_beginning(self, label, entry):
        """
        Helper function which adds an existing node to beginning of taxonomy
        """
        # Delete relationship between current first node and __header__
        query = f"""
            MATCH (header:{self.project_name}:TEXT)-[r:is_before]->(first_node)
                WHERE header.id = "__header__" DELETE r
            RETURN first_node
        """
        result = await get_current_transaction().run(query)
        start_node = await result.data()[0]["first_node"]
        start_node_label = self.get_label(start_node["id"])  # Get current first node ID

        # Rebuild relationships by inserting incoming node at the beginning
        query = f"""
            MATCH (new_node:{self.project_name}:{label}) WHERE new_node.id = $id
            MATCH (first_node:{self.project_name}:{start_node_label})
                WHERE first_node.id = $startnodeid
            MATCH (header:{self.project_name}:TEXT) WHERE header.id = "__header__"
            CREATE (new_node)-[:is_before]->(first_node)
            CREATE (header)-[:is_before]->(new_node)
        """
        await get_current_transaction().run(query, {"id": entry, "startnodeid": start_node["id"]})

    async def delete_node(self, label, entry):
        """
        Helper function used for deleting a node with given id and label
        """
        # Finding node to be deleted using node ID
        query = f"""
            // Find node to be deleted using node ID
            MATCH (deleted_node:{self.project_name}:{label})-[:is_before]->(next_node)
                WHERE deleted_node.id = $id
            MATCH (previous_node)-[:is_before]->(deleted_node)
            // Remove node
            DETACH DELETE (deleted_node)
            // Rebuild relationships after deletion
            CREATE (previous_node)-[:is_before]->(next_node)
        """
        result = await get_current_transaction().run(query, {"id": entry})
        return await async_list(result)

    async def get_all_nodes(self, label):
        """
        Helper function used for getting all nodes with/without given label
        """
        qualifier = f":{label}" if label else ""
        query = f"""
            MATCH (n:{self.project_name}{qualifier}) RETURN n
        """
        result = await get_current_transaction().run(query)
        return await async_list(result)

    async def get_all_root_nodes(self):
        """
        Helper function used for getting all root nodes in a taxonomy
        """
        query = f"""
            MATCH (n:{self.project_name}:ENTRY)
            WHERE NOT (n)-[:is_child_of]->()
            RETURN n
        """
        result = await get_current_transaction().run(query)
        return await async_list(result)

    async def get_parsing_errors(self):
        """
        Helper function used for getting parsing errors in the current project
        """
        # During parsing of a taxonomy, all the parsing errors
        # are stored in a separate node with the label "ERRORS"
        # This function returns all the parsing errors
        query = f"""
            MATCH (
                error_node:ERRORS
                {{branch_name: "{self.branch_name}", id: "{self.project_name}"}}
            )
            RETURN error_node
        """
        result = await get_current_transaction().run(query)
        error_node = (await result.data())[0]["error_node"]
        return error_node

    async def get_nodes(self, label, entry):
        """
        Helper function used for getting the node with given id and label
        """
        query = f"""
            MATCH (n:{self.project_name}:{label}) WHERE n.id = $id
            RETURN n
        """
        result = await get_current_transaction().run(query, {"id": entry})
        return await async_list(result)

    async def get_parents(self, entry):
        """
        Helper function used for getting node parents with given id
        """
        query = f"""
            MATCH (child_node:{self.project_name}:ENTRY)-[r:is_child_of]->(parent)
                WHERE child_node.id = $id
            RETURN parent.id
            ORDER BY r.position
        """
        query_result = await get_current_transaction().run(query, {"id": entry})
        return [item async for result_list in query_result for item in result_list]

    async def get_children(self, entry):
        """
        Helper function used for getting node children with given id
        """
        query = f"""
            MATCH (child)-[r:is_child_of]->(parent_node:{self.project_name}:ENTRY)
                WHERE parent_node.id = $id
            RETURN child.id
        """
        result = await get_current_transaction().run(query, {"id": entry})
        return await async_list(result)

    async def get_stopwords_dict(self) -> dict[str, list[str]]:
        """
        Helper function used for getting all stopwords in a taxonomy, in the form of a dictionary
        where the keys are the language codes, and the values are the stopwords in the
        corresponding language
        """
        query = f"""
            MATCH (s:{self.project_name}:STOPWORDS)
            WITH keys(s) AS properties, s
            UNWIND properties AS property
            WITH s, property
            WHERE property STARTS WITH 'tags_ids'
            RETURN property AS tags_ids_lc, s[property] AS stopwords
        """
        result = await get_current_transaction().run(query)
        records = await async_list(result)
        stopwords_dict = {
            record["tags_ids_lc"].split("_")[-1]: record["stopwords"] for record in records
        }
        return stopwords_dict

    async def update_node(self, label, entry, new_node):
        """
        Helper function used for updation of node with given id and label
        """
        # Sanity check keys
        for key in new_node.keys():
            if not re.match(r"^\w+$", key) or key == "id":
                raise ValueError("Invalid key: %s", key)

        # Get current node information and deleted keys
        result = await self.get_nodes(label, entry)
        curr_node = result[0]["n"]
        deleted_keys = set(curr_node.keys()) - set(new_node.keys())

        # Check for keys having null/empty values
        for key in new_node.keys():
            if ((new_node[key] == []) or (new_node[key] is None)) and key != "preceding_lines":
                deleted_keys.add(key)
                # Delete tags_ids if we delete tags of a language
                if key.startswith("tags_") and "_ids_" not in key:
                    deleted_keys.add("tags_ids_" + key.split("_", 1)[1])

        # Build query
        query = [f"""MATCH (n:{self.project_name}:{label}) WHERE n.id = $id """]

        # Delete keys removed by user
        for key in deleted_keys:
            if key == "id":  # Doesn't require to be deleted
                continue
            query.append(f"""\nREMOVE n.{key}\n""")

        # Adding normalized tags ids corresponding to entry tags
        normalised_new_node = {}
        stopwords = await self.get_stopwords_dict()
        for key in set(new_node.keys()) - deleted_keys:
            if key.startswith("tags_"):
                if "_ids_" not in key:
                    keys_language_code = key.split("_", 1)[1]
                    normalised_value = []
                    for value in new_node[key]:
                        normalised_value.append(
                            parser_utils.normalize_text(
                                value, keys_language_code, stopwords=stopwords
                            )
                        )
                    normalised_new_node[key] = new_node[key]
                    normalised_new_node["tags_ids_" + keys_language_code] = normalised_value
                else:
                    pass  # We generate tags_ids, and ignore the one sent
            else:
                # No need to normalise
                normalised_new_node[key] = new_node[key]

        # Update keys
        for key in normalised_new_node.keys():
            query.append(f"""\nSET n.{key} = ${key}\n""")

        # Update id if first translation of the main language has changed
        main_language, id = curr_node["id"].split(":")
        new_normalised_first_translation = normalised_new_node["tags_ids_" + main_language][0]
        if id != new_normalised_first_translation:
            if (
                len(
                    await self.get_nodes(
                        label, f"{main_language}:{new_normalised_first_translation}"
                    )
                )
                != 0
            ):
                raise HTTPException(
                    status_code=400,
                    detail=(
                        f"Entry {main_language}:{new_normalised_first_translation} already exists"
                    ),
                )
            normalised_new_node["new_id"] = main_language + ":" + new_normalised_first_translation
            query.append("""\nSET n.id = $new_id\n""")

        query.append("""RETURN n""")

        params = dict(normalised_new_node, id=entry)
        result = await get_current_transaction().run(" ".join(query), params)
        return (await async_list(result))[0]["n"]

    async def update_node_children(self, entry, new_children_ids):
        """
        Helper function used for updation of node children with given id
        """
        # Parse node ids from Neo4j Record object
        current_children = [record["child.id"] for record in list(await self.get_children(entry))]
        deleted_children = set(current_children) - set(new_children_ids)
        added_children = set(new_children_ids) - set(current_children)

        # Delete relationships
        for child in deleted_children:
            query = f"""
                MATCH
                    (deleted_child:{self.project_name}:ENTRY)
                    -[rel:is_child_of]->
                    (parent:{self.project_name}:ENTRY)
                WHERE parent.id = $id AND deleted_child.id = $child
                DELETE rel
            """
            await get_current_transaction().run(query, {"id": entry, "child": child})

        # Create non-existing nodes
        query = f"""
            MATCH (child:{self.project_name}:ENTRY)
                WHERE child.id in $ids RETURN child.id
        """
        _result = await get_current_transaction().run(query, ids=list(added_children))
        existing_ids = [record["child.id"] for record in (await _result.data())]
        to_create = added_children - set(existing_ids)

        # Normalising new children node ID
        created_child_ids = []

        for child in to_create:
            main_language_code = child.split(":", 1)[0]
            created_node_id = await self.create_node("ENTRY", child, main_language_code)
            created_child_ids.append(created_node_id)

            # TODO: We would prefer to add the node just after its parent entry
            await self.add_node_to_end("ENTRY", created_node_id)

        # Stores result of last query executed
        result = []
        children_ids = created_child_ids + existing_ids
        for child_id in children_ids:
            # Create new relationships if it doesn't exist
            query = f"""
                MATCH ()-[r:is_child_of]->(parent:{self.project_name}:ENTRY),
                (new_child:{self.project_name}:ENTRY)
                WHERE parent.id = $id AND new_child.id = $child_id
                WITH parent, new_child, COUNT(r) AS rel_count
                MERGE (new_child)-[r:is_child_of]->(parent)
                ON CREATE SET r.position = rel_count
            """
            _result = await get_current_transaction().run(
                query, {"id": entry, "child_id": child_id}
            )
            result = list(await _result.value())

        return result

    async def full_text_search(self, text):
        """
        Helper function used for searching a taxonomy
        """
        # Escape special characters
        normalized_text = re.sub(r"[^A-Za-z0-9_]", r" ", text)
        normalized_id_text = parser_utils.normalize_text(text)

        # If normalized text is empty, no searches are found
        if normalized_text.strip() == "":
            return []

        id_index = self.project_name + "_SearchIds"
        tags_index = self.project_name + "_SearchTags"

        text_query_exact = "*" + normalized_text + "*"
        text_query_fuzzy = normalized_text + "~"
        text_id_query_fuzzy = normalized_id_text + "~"
        text_id_query_exact = "*" + normalized_id_text + "*"
        params = {
            "id_index": id_index,
            "tags_index": tags_index,
            "text_query_fuzzy": text_query_fuzzy,
            "text_query_exact": text_query_exact,
            "text_id_query_fuzzy": text_id_query_fuzzy,
            "text_id_query_exact": text_id_query_exact,
        }

        # Fuzzy search and wildcard (*) search on two indexes
        # Fuzzy search has more priority, since it matches more close strings
        # IDs are given slightly lower priority than tags in fuzzy search
        query = """
            CALL {
                    CALL db.index.fulltext.queryNodes($id_index, $text_id_query_fuzzy)
                    yield node, score as score_
                    where score_ > 0
                    return node, score_ * 3 as score
                UNION
                    CALL db.index.fulltext.queryNodes($tags_index, $text_query_fuzzy)
                    yield node, score as score_
                    where score_ > 0
                    return node, score_ * 5 as score
                UNION
                    CALL db.index.fulltext.queryNodes($id_index, $text_id_query_exact)
                    yield node, score as score_
                    where score_ > 0
                    return node, score_ as score
                UNION
                    CALL db.index.fulltext.queryNodes($tags_index, $text_query_exact)
                    yield node, score as score_
                    where score_ > 0
                    return node, score_ as score
            }
            with node.id as node, score
            RETURN node, sum(score) as score

            ORDER BY score DESC
        """
        _result = await get_current_transaction().run(query, params)
        result = [record["node"] for record in await _result.data()]
        return result

    async def delete_taxonomy_project(self, branch, taxonomy_name):
        """
        Delete taxonomy projects
        """

        delete_query = """
            MATCH (n:PROJECT {taxonomy_name: $taxonomy_name, branch_name: $branch_name})
            DELETE n
        """
        result = await get_current_transaction().run(
            delete_query, taxonomy_name=taxonomy_name, branch_name=branch
        )
        summary = await result.consume()
        count = summary.counters.nodes_deleted
        return count<|MERGE_RESOLUTION|>--- conflicted
+++ resolved
@@ -150,14 +150,6 @@
                     await edit_project(self.project_name, ProjectEdit(status=ProjectStatus.OPEN))
         except Exception as e:
             # add an error node so we can display it with errors in the app
-<<<<<<< HEAD
-            parser_object.create_parsing_errors_node(self.taxonomy_name, self.branch_name)
-            self.set_project_status(session, status="FAILED")
-            raise TaxonomyImportError() from e
-
-    async def import_taxonomy(
-        self, description, background_tasks: BackgroundTasks, uploadfile: UploadFile = None
-=======
             async with TransactionCtx():
                 await edit_project(self.project_name, ProjectEdit(status=ProjectStatus.FAILED))
             raise e
@@ -167,7 +159,6 @@
         description: str,
         background_tasks: BackgroundTasks,
         uploadfile: UploadFile | None = None,
->>>>>>> 4d7363c0
     ):
         """
         Helper function to import a taxonomy
@@ -295,7 +286,6 @@
         """
         return parser_utils.normalize_text(self.branch_name, char="_") == self.branch_name
 
-<<<<<<< HEAD
     async def create_project(self, description):
         """
         Helper function to create a node with label "PROJECT"
@@ -347,8 +337,6 @@
         with session.begin_transaction() as tx:
             tx.run(query, params)
 
-=======
->>>>>>> 4d7363c0
     async def list_projects(self, status=None):
         """
         Helper function for listing all existing projects created in Taxonomy Editor
