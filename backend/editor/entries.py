--- conflicted
+++ resolved
@@ -7,11 +7,7 @@
 import tempfile
 import urllib.request  # Sending requests
 
-<<<<<<< HEAD
-from fastapi import HTTPException
-=======
-from fastapi import BackgroundTasks, UploadFile
->>>>>>> 4e40c9a9
+from fastapi import BackgroundTasks, UploadFile, HTTPException
 from openfoodfacts_taxonomy_parser import normalizer  # Normalizing tags
 from openfoodfacts_taxonomy_parser import parser  # Parser for taxonomies
 from openfoodfacts_taxonomy_parser import unparser  # Unparser for taxonomies
