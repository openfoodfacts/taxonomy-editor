"""
Database helper functions for API
"""
import contextlib
import re
import shutil
import tempfile
import urllib.request  # Sending requests

<<<<<<< HEAD
=======
from fastapi import BackgroundTasks, HTTPException, UploadFile
from openfoodfacts_taxonomy_parser import normalizer  # Normalizing tags
>>>>>>> 453ff893
from openfoodfacts_taxonomy_parser import parser  # Parser for taxonomies
from openfoodfacts_taxonomy_parser import unparser  # Unparser for taxonomies
from openfoodfacts_taxonomy_parser import utils as parser_utils  # Normalizing tags

from . import settings
from .exceptions import GithubBranchExistsError  # Custom exceptions
from .exceptions import (
    GithubUploadError,
    TaxonomyImportError,
    TaxonomyParsingError,
    TaxonomyUnparsingError,
)
from .github_functions import GithubOperations  # Github functions
from .graph_db import (  # Neo4J transactions context managers
    SyncTransactionCtx,
    TransactionCtx,
    get_current_transaction,
)


async def async_list(async_iterable):
    return [i async for i in async_iterable]


class TaxonomyGraph:

    """Class for database operations"""

    def __init__(self, branch_name, taxonomy_name):
        self.taxonomy_name = taxonomy_name
        self.branch_name = branch_name
        self.project_name = "p_" + taxonomy_name + "_" + branch_name

    def get_label(self, id):
        """
        Helper function for getting the label for a given id
        """
        if id.startswith("stopword"):
            return "STOPWORDS"
        elif id.startswith("synonym"):
            return "SYNONYMS"
        elif id.startswith("__header__") or id.startswith("__footer__"):
            return "TEXT"
        else:
            return "ENTRY"

    async def create_node(self, label, entry, main_language_code):
        """
        Helper function used for creating a node with given id and label
        """
        params = {"id": entry}
        query = [f"""CREATE (n:{self.project_name}:{label})\n"""]

        # Build all basic keys of a node
        if label == "ENTRY":
            # Normalizing new canonical tag
            language_code, canonical_tag = entry.split(":", 1)
            normalised_canonical_tag = parser_utils.normalize_text(
                canonical_tag, main_language_code
            )

            # Reconstructing and updation of node ID
            params["id"] = language_code + ":" + normalised_canonical_tag
            params["main_language_code"] = main_language_code

            query.append(
                """ SET n.main_language = $main_language_code """
            )  # Required for only an entry
        else:
            canonical_tag = ""

        query.append(""" SET n.id = $id """)
        query.append(f""" SET n.tags_{main_language_code} = [$canonical_tag] """)
        query.append(""" SET n.preceding_lines = [] """)
        query.append(""" RETURN n.id """)

        params["canonical_tag"] = canonical_tag
        result = await get_current_transaction().run(" ".join(query), params)
        return (await result.data())[0]["n.id"]

    @contextlib.contextmanager
    def get_taxonomy_file(self, uploadfile=None):
        if uploadfile is None:  # taxonomy is imported
            base_url = (
                "https://raw.githubusercontent.com/" + settings.repo_uri + "/main/taxonomies/"
            )
            filename = f"{self.taxonomy_name}.txt"
            base_url += filename
        else:  # taxonomy is uploaded
            filename = uploadfile.filename

        with tempfile.TemporaryDirectory(prefix="taxonomy-") as tmpdir:
            filepath = f"{tmpdir}/{filename}"
            if uploadfile is None:
                # Downloads and creates taxonomy file in current working directory
                urllib.request.urlretrieve(base_url, filepath)
            else:
                with open(filepath, "wb") as f:
                    shutil.copyfileobj(uploadfile.file, f)
            yield filepath

    def parse_taxonomy(self, uploadfile=None):
        """
        Helper function to call the Open Food Facts Python Taxonomy Parser
        """
        try:
            with self.get_taxonomy_file(uploadfile) as filepath:
                with SyncTransactionCtx() as session:
                    # Create parser object and pass current session to it
                    parser_object = parser.Parser(session)
                    try:
                        # Parse taxonomy with given file name and branch name
                        parser_object(filepath, self.branch_name, self.taxonomy_name)
                        self.set_project_status(session, status="OPEN")
                        return True
                    except Exception as e:
                        # outer exception handler will put project status to FAILED
                        raise TaxonomyParsingError() from e
        except Exception as e:
            # add an error node so we can display it with errors in the app
            parser_object.create_parsing_errors_node(self.taxonomy_name, self.branch_name)
            self.set_project_status(session, status="FAILED")
            raise TaxonomyImportError() from e

    async def import_from_github(
        self, description, background_tasks: BackgroundTasks, uploadfile: UploadFile = None
    ):
        """
        Helper function to import a taxonomy from GitHub
        """
        await self.create_project(description)
        background_tasks.add_task(self.parse_taxonomy, uploadfile)
        return True

    def dump_taxonomy(self):
        """
        Helper function to create the txt file of a taxonomy
        """
        # Create unparser object and pass a sync session to it
        with SyncTransactionCtx() as session:
            unparser_object = unparser.WriteTaxonomy(session)
            # Creates a unique file for dumping the taxonomy
            filename = self.project_name + ".txt"
            try:
                # Parse taxonomy with given file name and branch name
                unparser_object(filename, self.branch_name, self.taxonomy_name)
                return filename
            except Exception as e:
                raise TaxonomyUnparsingError() from e

    async def file_export(self):
        """Export a taxonomy for download"""
        # Close current transaction to use the session variable in unparser
        await get_current_transaction().commit()

        filepath = self.dump_taxonomy()
        return filepath

    async def github_export(self):
        """Export a taxonomy to Github"""
        # Close current transaction to use the session variable in unparser
        await get_current_transaction().commit()

        filepath = self.dump_taxonomy()
        # Create a new transaction context
        async with TransactionCtx() as (_, session):
            result = await self.export_to_github(filepath)
            self.set_project_status(session, status="CLOSED")
        return result

    async def export_to_github(self, filename):
        """
        Helper function to export a taxonomy to GitHub
        """
        query = """MATCH (n:PROJECT) WHERE n.id = $project_name RETURN n.description"""
        result = await get_current_transaction().run(query, {"project_name": self.project_name})
        description = (await result.data())[0]["n.description"]

        github_object = GithubOperations(self.taxonomy_name, self.branch_name)
        try:
            github_object.checkout_branch()
        except Exception as e:
            raise GithubBranchExistsError() from e
        try:
            github_object.update_file(filename)
            pr_object = github_object.create_pr(description)
            return (pr_object.html_url, filename)
        except Exception as e:
            raise GithubUploadError() from e

    async def does_project_exist(self):
        """
        Helper function to check the existence of a project
        """
        query = """MATCH (n:PROJECT) WHERE n.id = $project_name RETURN n"""
        result = await get_current_transaction().run(query, {"project_name": self.project_name})
        if (await result.value()) == []:
            return False
        else:
            return True

    async def is_branch_unique(self):
        """
        Helper function to check uniqueness of GitHub branch
        """
        query = """MATCH (n:PROJECT) WHERE n.branch_name = $branch_name RETURN n"""
        result = await get_current_transaction().run(query, {"branch_name": self.branch_name})

        github_object = GithubOperations(self.taxonomy_name, self.branch_name)
        current_branches = github_object.list_all_branches()

        if (await result.value() == []) and (self.branch_name not in current_branches):
            return True
        else:
            return False

    def is_valid_branch_name(self):
        """
        Helper function to check if a branch name is valid
        """
        return parser_utils.normalize_text(self.branch_name, char="_") == self.branch_name

    async def create_project(self, description):
        """
        Helper function to create a node with label "PROJECT"
        """
        query = """
            CREATE (n:PROJECT)
            SET n.id = $project_name
            SET n.taxonomy_name = $taxonomy_name
            SET n.branch_name = $branch_name
            SET n.description = $description
            SET n.status = $status
            SET n.created_at = datetime()
        """
        params = {
            "project_name": self.project_name,
            "taxonomy_name": self.taxonomy_name,
            "branch_name": self.branch_name,
            "description": description,
            "status": "LOADING",
        }
        await get_current_transaction().run(query, params)

    def set_project_status(self, session, status):
        """
        Helper function to update a Taxonomy Editor project status
        """
        query = """
            MATCH (n:PROJECT)
            WHERE n.id = $project_name
            SET n.status = $status
        """
        params = {"project_name": self.project_name, "status": status}
        with session.begin_transaction() as tx:
            tx.run(query, params)

    async def list_projects(self, status=None):
        """
        Helper function for listing all existing projects created in Taxonomy Editor
        includes number of nodes with label ERROR for each project
        """
        query = [
            "MATCH (n:PROJECT)",
            "OPTIONAL MATCH (error_node:ERRORS {branch_name: n.branch_name, id: n.id})",
        ]

        params = {}
        if status is not None:
            # List only projects matching status
            query.append("WHERE n.status = $status")
            params["status"] = status

        query.extend(
            [
                "WITH n, size(error_node.errors) AS errors_count",
                "RETURN n{.*, errors_count: errors_count}",
                "ORDER BY n.created_at",
            ]
        )

        query_result = await get_current_transaction().run("\n".join(query), params)

        return [item async for result_list in query_result for item in result_list]

    async def add_node_to_end(self, label, entry):
        """
        Helper function which adds an existing node to end of taxonomy
        """
        # Delete relationship between current last node and __footer__
        query = f"""
        MATCH (last_node)-[r:is_before]->(footer:{self.project_name}:TEXT)
            WHERE footer.id = "__footer__" DELETE r
        RETURN last_node
        """
        result = await get_current_transaction().run(query)
        end_node = (await result.data())[0]["last_node"]
        end_node_label = self.get_label(end_node["id"])  # Get current last node ID

        # Rebuild relationships by inserting incoming node at the end
        query = []
        query = f"""
            MATCH (new_node:{self.project_name}:{label}) WHERE new_node.id = $id
            MATCH (last_node:{self.project_name}:{end_node_label}) WHERE last_node.id = $endnodeid
            MATCH (footer:{self.project_name}:TEXT) WHERE footer.id = "__footer__"
            CREATE (last_node)-[:is_before]->(new_node)
            CREATE (new_node)-[:is_before]->(footer)
        """
        await get_current_transaction().run(query, {"id": entry, "endnodeid": end_node["id"]})

    async def add_node_to_beginning(self, label, entry):
        """
        Helper function which adds an existing node to beginning of taxonomy
        """
        # Delete relationship between current first node and __header__
        query = f"""
            MATCH (header:{self.project_name}:TEXT)-[r:is_before]->(first_node)
                WHERE header.id = "__header__" DELETE r
            RETURN first_node
        """
        result = await get_current_transaction().run(query)
        start_node = await result.data()[0]["first_node"]
        start_node_label = self.get_label(start_node["id"])  # Get current first node ID

        # Rebuild relationships by inserting incoming node at the beginning
        query = f"""
            MATCH (new_node:{self.project_name}:{label}) WHERE new_node.id = $id
            MATCH (first_node:{self.project_name}:{start_node_label})
                WHERE first_node.id = $startnodeid
            MATCH (header:{self.project_name}:TEXT) WHERE header.id = "__header__"
            CREATE (new_node)-[:is_before]->(first_node)
            CREATE (header)-[:is_before]->(new_node)
        """
        await get_current_transaction().run(query, {"id": entry, "startnodeid": start_node["id"]})

    async def delete_node(self, label, entry):
        """
        Helper function used for deleting a node with given id and label
        """
        # Finding node to be deleted using node ID
        query = f"""
            // Find node to be deleted using node ID
            MATCH (deleted_node:{self.project_name}:{label})-[:is_before]->(next_node)
                WHERE deleted_node.id = $id
            MATCH (previous_node)-[:is_before]->(deleted_node)
            // Remove node
            DETACH DELETE (deleted_node)
            // Rebuild relationships after deletion
            CREATE (previous_node)-[:is_before]->(next_node)
        """
        result = await get_current_transaction().run(query, {"id": entry})
        return await async_list(result)

    async def get_all_nodes(self, label):
        """
        Helper function used for getting all nodes with/without given label
        """
        qualifier = f":{label}" if label else ""
        query = f"""
            MATCH (n:{self.project_name}{qualifier}) RETURN n
        """
        result = await get_current_transaction().run(query)
        return await async_list(result)

    async def get_all_root_nodes(self):
        """
        Helper function used for getting all root nodes in a taxonomy
        """
        query = f"""
            MATCH (n:{self.project_name}:ENTRY)
            WHERE NOT (n)-[:is_child_of]->()
            RETURN n
        """
        result = await get_current_transaction().run(query)
        return await async_list(result)

    async def get_parsing_errors(self):
        """
        Helper function used for getting parsing errors in the current project
        """
        # During parsing of a taxonomy, all the parsing errors
        # are stored in a separate node with the label "ERRORS"
        # This function returns all the parsing errors
        query = f"""
            MATCH (
                error_node:ERRORS
                {{branch_name: "{self.branch_name}", id: "{self.project_name}"}}
            )
            RETURN error_node
        """
        result = await get_current_transaction().run(query)
        error_node = (await result.data())[0]["error_node"]
        return error_node

    async def get_nodes(self, label, entry):
        """
        Helper function used for getting the node with given id and label
        """
        query = f"""
            MATCH (n:{self.project_name}:{label}) WHERE n.id = $id
            RETURN n
        """
        result = await get_current_transaction().run(query, {"id": entry})
        return await async_list(result)

    async def get_parents(self, entry):
        """
        Helper function used for getting node parents with given id
        """
        query = f"""
            MATCH (child_node:{self.project_name}:ENTRY)-[r:is_child_of]->(parent)
                WHERE child_node.id = $id
            RETURN parent.id
            ORDER BY r.position
        """
        query_result = await get_current_transaction().run(query, {"id": entry})
        return [item async for result_list in query_result for item in result_list]

    async def get_children(self, entry):
        """
        Helper function used for getting node children with given id
        """
        query = f"""
            MATCH (child)-[r:is_child_of]->(parent_node:{self.project_name}:ENTRY)
                WHERE parent_node.id = $id
            RETURN child.id
        """
        result = await get_current_transaction().run(query, {"id": entry})
        return await async_list(result)

    async def update_node(self, label, entry, new_node):
        """
        Helper function used for updation of node with given id and label
        """
        # Sanity check keys
        for key in new_node.keys():
            if not re.match(r"^\w+$", key) or key == "id":
                raise ValueError("Invalid key: %s", key)

        # Get current node information and deleted keys
        result = await self.get_nodes(label, entry)
        curr_node = result[0]["n"]
        deleted_keys = set(curr_node.keys()) - set(new_node.keys())

        # Check for keys having null/empty values
        for key in new_node.keys():
            if ((new_node[key] == []) or (new_node[key] is None)) and key != "preceding_lines":
                deleted_keys.add(key)
                # Delete tags_ids if we delete tags of a language
                if key.startswith("tags_") and "_ids_" not in key:
                    deleted_keys.add("tags_ids_" + key.split("_", 1)[1])

        # Build query
        query = [f"""MATCH (n:{self.project_name}:{label}) WHERE n.id = $id """]

        # Delete keys removed by user
        for key in deleted_keys:
            if key == "id":  # Doesn't require to be deleted
                continue
            query.append(f"""\nREMOVE n.{key}\n""")

        # Adding normalized tags ids corresponding to entry tags
        normalised_new_node = {}
        for key in set(new_node.keys()) - deleted_keys:
            if key.startswith("tags_"):
                if "_ids_" not in key:
                    keys_language_code = key.split("_", 1)[1]
                    normalised_value = []
<<<<<<< HEAD
                    for values in new_node_keys[keys]:
                        normalised_value.append(
                            parser_utils.normalize_text(values, keys_language_code)
                        )
                    normalised_new_node_keys[keys] = normalised_value
                    normalised_new_node_keys["tags_ids_" + keys_language_code] = normalised_value
=======
                    for value in new_node[key]:
                        normalised_value.append(normalizer.normalizing(value, keys_language_code))
                    normalised_new_node[key] = new_node[key]
                    normalised_new_node["tags_ids_" + keys_language_code] = normalised_value
>>>>>>> 453ff893
                else:
                    pass  # We generate tags_ids, and ignore the one sent
            else:
                # No need to normalise
                normalised_new_node[key] = new_node[key]

        # Update keys
        for key in normalised_new_node.keys():
            query.append(f"""\nSET n.{key} = ${key}\n""")

        # Update id if first translation of the main language has changed
        main_language, id = curr_node["id"].split(":")
        new_normalised_first_translation = normalised_new_node["tags_ids_" + main_language][0]
        if id != new_normalised_first_translation:
            if (
                len(
                    await self.get_nodes(
                        label, f"{main_language}:{new_normalised_first_translation}"
                    )
                )
                != 0
            ):
                raise HTTPException(
                    status_code=400,
                    detail=(
                        f"Entry {main_language}:{new_normalised_first_translation} already exists"
                    ),
                )
            normalised_new_node["new_id"] = main_language + ":" + new_normalised_first_translation
            query.append("""\nSET n.id = $new_id\n""")

        query.append("""RETURN n""")

        params = dict(normalised_new_node, id=entry)
        result = await get_current_transaction().run(" ".join(query), params)
        return (await async_list(result))[0]["n"]

    async def update_node_children(self, entry, new_children_ids):
        """
        Helper function used for updation of node children with given id
        """
        # Parse node ids from Neo4j Record object
        current_children = [record["child.id"] for record in list(await self.get_children(entry))]
        deleted_children = set(current_children) - set(new_children_ids)
        added_children = set(new_children_ids) - set(current_children)

        # Delete relationships
        for child in deleted_children:
            query = f"""
                MATCH
                    (deleted_child:{self.project_name}:ENTRY)
                    -[rel:is_child_of]->
                    (parent:{self.project_name}:ENTRY)
                WHERE parent.id = $id AND deleted_child.id = $child
                DELETE rel
            """
            await get_current_transaction().run(query, {"id": entry, "child": child})

        # Create non-existing nodes
        query = f"""
            MATCH (child:{self.project_name}:ENTRY)
                WHERE child.id in $ids RETURN child.id
        """
        _result = await get_current_transaction().run(query, ids=list(added_children))
        existing_ids = [record["child.id"] for record in (await _result.data())]
        to_create = added_children - set(existing_ids)

        # Normalising new children node ID
        created_child_ids = []

        for child in to_create:
            main_language_code = child.split(":", 1)[0]
            created_node_id = await self.create_node("ENTRY", child, main_language_code)
            created_child_ids.append(created_node_id)

            # TODO: We would prefer to add the node just after its parent entry
            await self.add_node_to_end("ENTRY", created_node_id)

        # Stores result of last query executed
        result = []
        children_ids = created_child_ids + existing_ids
        for child_id in children_ids:
            # Create new relationships if it doesn't exist
            query = f"""
                MATCH ()-[r:is_child_of]->(parent:{self.project_name}:ENTRY),
                (new_child:{self.project_name}:ENTRY)
                WHERE parent.id = $id AND new_child.id = $child_id
                WITH parent, new_child, COUNT(r) AS rel_count
                MERGE (new_child)-[r:is_child_of]->(parent)
                ON CREATE SET r.position = rel_count
            """
            _result = await get_current_transaction().run(
                query, {"id": entry, "child_id": child_id}
            )
            result = list(await _result.value())

        return result

    async def full_text_search(self, text):
        """
        Helper function used for searching a taxonomy
        """
        # Escape special characters
        normalized_text = re.sub(r"[^A-Za-z0-9_]", r" ", text)
        normalized_id_text = parser_utils.normalize_text(text)

        # If normalized text is empty, no searches are found
        if normalized_text.strip() == "":
            return []

        id_index = self.project_name + "_SearchIds"
        tags_index = self.project_name + "_SearchTags"

        text_query_exact = "*" + normalized_text + "*"
        text_query_fuzzy = normalized_text + "~"
        text_id_query_fuzzy = normalized_id_text + "~"
        text_id_query_exact = "*" + normalized_id_text + "*"
        params = {
            "id_index": id_index,
            "tags_index": tags_index,
            "text_query_fuzzy": text_query_fuzzy,
            "text_query_exact": text_query_exact,
            "text_id_query_fuzzy": text_id_query_fuzzy,
            "text_id_query_exact": text_id_query_exact,
        }

        # Fuzzy search and wildcard (*) search on two indexes
        # Fuzzy search has more priority, since it matches more close strings
        # IDs are given slightly lower priority than tags in fuzzy search
        query = """
            CALL {
                    CALL db.index.fulltext.queryNodes($id_index, $text_id_query_fuzzy)
                    yield node, score as score_
                    where score_ > 0
                    return node, score_ * 3 as score
                UNION
                    CALL db.index.fulltext.queryNodes($tags_index, $text_query_fuzzy)
                    yield node, score as score_
                    where score_ > 0
                    return node, score_ * 5 as score
                UNION
                    CALL db.index.fulltext.queryNodes($id_index, $text_id_query_exact)
                    yield node, score as score_
                    where score_ > 0
                    return node, score_ as score
                UNION
                    CALL db.index.fulltext.queryNodes($tags_index, $text_query_exact)
                    yield node, score as score_
                    where score_ > 0
                    return node, score_ as score
            }
            with node.id as node, score
            RETURN node, sum(score) as score

            ORDER BY score DESC
        """
        _result = await get_current_transaction().run(query, params)
        result = [record["node"] for record in await _result.data()]
        return result

    async def delete_taxonomy_project(self, branch, taxonomy_name):
        """
        Delete taxonomy projects
        """

        delete_query = """
            MATCH (n:PROJECT {taxonomy_name: $taxonomy_name, branch_name: $branch_name})
            DELETE n
        """
        result = await get_current_transaction().run(
            delete_query, taxonomy_name=taxonomy_name, branch_name=branch
        )
        summary = await result.consume()
        count = summary.counters.nodes_deleted
        return count<|MERGE_RESOLUTION|>--- conflicted
+++ resolved
@@ -7,11 +7,7 @@
 import tempfile
 import urllib.request  # Sending requests
 
-<<<<<<< HEAD
-=======
 from fastapi import BackgroundTasks, HTTPException, UploadFile
-from openfoodfacts_taxonomy_parser import normalizer  # Normalizing tags
->>>>>>> 453ff893
 from openfoodfacts_taxonomy_parser import parser  # Parser for taxonomies
 from openfoodfacts_taxonomy_parser import unparser  # Unparser for taxonomies
 from openfoodfacts_taxonomy_parser import utils as parser_utils  # Normalizing tags
@@ -480,19 +476,12 @@
                 if "_ids_" not in key:
                     keys_language_code = key.split("_", 1)[1]
                     normalised_value = []
-<<<<<<< HEAD
-                    for values in new_node_keys[keys]:
+                    for value in new_node[key]:
                         normalised_value.append(
-                            parser_utils.normalize_text(values, keys_language_code)
+                            parser_utils.normalize_text(value, keys_language_code)
                         )
-                    normalised_new_node_keys[keys] = normalised_value
-                    normalised_new_node_keys["tags_ids_" + keys_language_code] = normalised_value
-=======
-                    for value in new_node[key]:
-                        normalised_value.append(normalizer.normalizing(value, keys_language_code))
                     normalised_new_node[key] = new_node[key]
                     normalised_new_node["tags_ids_" + keys_language_code] = normalised_value
->>>>>>> 453ff893
                 else:
                     pass  # We generate tags_ids, and ignore the one sent
             else:
