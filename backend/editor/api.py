"""
Taxonomy Editor Backend API
"""
# Required imports
#------------------------------------------------------------------------#
from datetime import datetime

# FastAPI
from fastapi import FastAPI, status, Response, Request, HTTPException
from fastapi.middleware.cors import CORSMiddleware

# Data model imports
from .models import Header, Footer

# DB helper imports
<<<<<<< HEAD
from .entries import initialize_db, shutdown_db
=======
from . import graph_db
>>>>>>> bbab8d3f
from .entries import get_all_nodes, get_nodes, get_children, get_parents, get_label, full_text_search
from .entries import update_nodes, update_node_children
from .entries import create_node, add_node_to_end, add_node_to_beginning, delete_node
#------------------------------------------------------------------------#

app = FastAPI(title="Open Food Facts Taxonomy Editor API")

# Allow anyone to call the API from their own apps
app.add_middleware(
    CORSMiddleware,
    # FastAPI doc related to allow_origin (to avoid CORS issues):
    # "It's also possible to declare the list as "*" (a "wildcard") to say that all are allowed.
    # But that will only allow certain types of communication, excluding everything that involves 
    # credentials: Cookies, Authorization headers like those used with Bearer Tokens, etc.
    # So, for everything to work correctly, it's better to specify explicitly the allowed origins."
    # => Workaround: use allow_origin_regex
    # Source: https://github.com/tiangolo/fastapi/issues/133#issuecomment-646985050
    allow_origin_regex='https?://.*',
    allow_credentials=True,
    allow_methods=["*"],
    allow_headers=["*"],
    expose_headers=["*"],
)

@app.on_event("startup")
async def startup():
    """
    Initialize database
    """
    graph_db.initialize_db()

@app.on_event("shutdown")
async def shutdown():
    """
    Shutdown database
    """
    graph_db.shutdown_db()

@app.middleware("http")
async def initialize_neo4j_transactions(request: Request, call_next):
    with graph_db.TransactionCtx():
        response = await call_next(request)
    return response

# Helper methods

def check_single(id):
    """
    Helper function for checking whether there is only a single entry with given id
    """
    if len(id) == 0:
        raise HTTPException(status_code=404, detail="Entry not found")
    elif len(id) > 1:
        raise HTTPException(status_code=500, detail="Multiple entries found")

# Get methods

@app.get("/", status_code=status.HTTP_200_OK)
async def hello():
    return {"message": "Hello user! Tip: open /docs or /redoc for documentation"}

@app.get("/ping")
async def pong(response: Response):
    """
    Check server health
    """
    pong = datetime.now()
    return {"ping": "pong @ %s" % pong}

@app.get("/nodes")
async def findAllNodes(response: Response):
    """
    Get all nodes within taxonomy
    """
    result = get_all_nodes("")
    allNodes = list(result)
    return allNodes

@app.get("/entry/{entry}")
async def findOneEntry(response: Response, entry: str):
    """
    Get entry corresponding to id within taxonomy
    """
    result = get_nodes("ENTRY", entry)
    oneEntry = list(result)

    check_single(oneEntry)
    
    return oneEntry[0]

@app.get("/entry/{entry}/parents")
async def findOneEntryParents(response: Response, entry: str):
    """
    Get parents for a entry corresponding to id within taxonomy
    """
    result = get_parents(entry)
    oneEntryParents = list(result)
    
    return oneEntryParents

@app.get("/entry/{entry}/children")
async def findOneEntryChildren(response: Response, entry: str):
    """
    Get children for a entry corresponding to id within taxonomy
    """
    result = get_children(entry)
    oneEntryChildren = list(result)
    
    return oneEntryChildren

@app.get("/entry")
async def findAllEntries(response: Response):
    """
    Get all entries within taxonomy
    """
    result = get_all_nodes("ENTRY")
    allEntries = list(result)
    return allEntries

@app.get("/synonym/{synonym}")
async def findOneSynonym(response: Response, synonym: str):
    """
    Get synonym corresponding to id within taxonomy
    """
    result = get_nodes("SYNONYMS", synonym)
    oneSynonym = list(result)

    check_single(oneSynonym)

    return oneSynonym[0]

@app.get("/synonym")
async def findAllSynonyms(response: Response):
    """
    Get all synonyms within taxonomy
    """
    result = get_all_nodes("SYNONYMS")
    allSyononyms = list(result)
    return allSyononyms

@app.get("/stopword/{stopword}")
async def findOneStopword(response: Response, stopword: str):
    """
    Get stopword corresponding to id within taxonomy
    """
    result = get_nodes("STOPWORDS", stopword)
    oneStopword = list(result)
    
    check_single(oneStopword)

    return oneStopword[0]

@app.get("/stopword")
async def findAllStopwords(response: Response):
    """
    Get all stopwords within taxonomy
    """
    result = get_all_nodes("STOPWORDS")
    allStopwords = list(result)
    return allStopwords

@app.get("/header")
async def findHeader(response: Response):
    """
    Get __header__ within taxonomy
    """
    result = get_nodes("TEXT", "__header__")
    header = list(result)
    return header[0]

@app.get("/footer")
async def findFooter(response: Response):
    """
    Get __footer__ within taxonomy
    """
    result = get_nodes("TEXT", "__footer__")
    footer = list(result)
    return footer[0]

@app.get("/search")
async def searchNode(response: Response, query: str):
    result = full_text_search(query)
    return result

# Post methods

@app.post("/nodes")
async def createNode(request: Request):
    """
    Creating a new node in a taxonomy
    """
    incomingData = await request.json()
    id = incomingData["id"]
    main_language = incomingData["main_language"]
    if (id == None):
        raise HTTPException(status_code=400, detail="Invalid id")
    if (main_language == None):
        raise HTTPException(status_code=400, detail="Invalid main language code")

    create_node(get_label(id), id, main_language)
    if (get_label(id) == "ENTRY"):
        add_node_to_end(get_label(id), id)
    else:
        add_node_to_beginning(get_label(id), id)

@app.post("/entry/{entry}")
async def editEntry(request: Request, entry: str):
    """
    Editing an entry in a taxonomy.
    New key-value pairs can be added, old key-value pairs can be updated.
    URL will be of format '/entry/<id>'
    """
    incomingData = await request.json()
    result = update_nodes("ENTRY", entry, incomingData)
    updatedEntry = list(result)
    return updatedEntry

@app.post("/entry/{entry}/children")
async def editEntryChildren(request: Request, entry: str):
    """
    Editing an entry's children in a taxonomy.
    New children can be added, old children can be removed.
    URL will be of format '/entry/<id>/children'
    """
    incomingData = await request.json()
    result = update_node_children(entry, incomingData)
    updatedChildren = list(result)
    return updatedChildren

@app.post("/synonym/{synonym}")
async def editSynonyms(request: Request, synonym: str):
    """
    Editing a synonym in a taxonomy.
    New key-value pairs can be added, old key-value pairs can be updated.
    URL will be of format '/synonym/<id>'
    """
    incomingData = await request.json()
    result = update_nodes("SYNONYMS", synonym, incomingData)
    updatedSynonym = list(result)
    return updatedSynonym

@app.post("/stopword/{stopword}")
async def editStopwords(request: Request, stopword: str):
    """
    Editing a stopword in a taxonomy.
    New key-value pairs can be added, old key-value pairs can be updated.
    URL will be of format '/stopword/<id>'
    """
    incomingData = await request.json()
    result = update_nodes("STOPWORDS", stopword, incomingData)
    updatedStopword = list(result)
    return updatedStopword

@app.post("/header")
async def editHeader(incomingData: Header):
    """
    Editing the __header__ in a taxonomy.
    """
    convertedData = incomingData.dict()
    result = update_nodes("TEXT", "__header__", convertedData)
    updatedHeader = list(result)
    return updatedHeader

@app.post("/footer")
async def editFooter(incomingData: Footer):
    """
    Editing the __footer__ in a taxonomy.
    """
    convertedData = incomingData.dict()
    result = update_nodes("TEXT", "__footer__", convertedData)
    updatedFooter = list(result)
    return updatedFooter

# Delete methods

@app.delete("/nodes")
async def deleteNode(request: Request):
    """
    Deleting given node from a taxonomy
    """
    incomingData = await request.json()
    id = incomingData["id"]
    delete_node(get_label(id), id)<|MERGE_RESOLUTION|>--- conflicted
+++ resolved
@@ -1,303 +1,299 @@
-"""
-Taxonomy Editor Backend API
-"""
-# Required imports
-#------------------------------------------------------------------------#
-from datetime import datetime
-
-# FastAPI
-from fastapi import FastAPI, status, Response, Request, HTTPException
-from fastapi.middleware.cors import CORSMiddleware
-
-# Data model imports
-from .models import Header, Footer
-
-# DB helper imports
-<<<<<<< HEAD
-from .entries import initialize_db, shutdown_db
-=======
-from . import graph_db
->>>>>>> bbab8d3f
-from .entries import get_all_nodes, get_nodes, get_children, get_parents, get_label, full_text_search
-from .entries import update_nodes, update_node_children
-from .entries import create_node, add_node_to_end, add_node_to_beginning, delete_node
-#------------------------------------------------------------------------#
-
-app = FastAPI(title="Open Food Facts Taxonomy Editor API")
-
-# Allow anyone to call the API from their own apps
-app.add_middleware(
-    CORSMiddleware,
-    # FastAPI doc related to allow_origin (to avoid CORS issues):
-    # "It's also possible to declare the list as "*" (a "wildcard") to say that all are allowed.
-    # But that will only allow certain types of communication, excluding everything that involves 
-    # credentials: Cookies, Authorization headers like those used with Bearer Tokens, etc.
-    # So, for everything to work correctly, it's better to specify explicitly the allowed origins."
-    # => Workaround: use allow_origin_regex
-    # Source: https://github.com/tiangolo/fastapi/issues/133#issuecomment-646985050
-    allow_origin_regex='https?://.*',
-    allow_credentials=True,
-    allow_methods=["*"],
-    allow_headers=["*"],
-    expose_headers=["*"],
-)
-
-@app.on_event("startup")
-async def startup():
-    """
-    Initialize database
-    """
-    graph_db.initialize_db()
-
-@app.on_event("shutdown")
-async def shutdown():
-    """
-    Shutdown database
-    """
-    graph_db.shutdown_db()
-
-@app.middleware("http")
-async def initialize_neo4j_transactions(request: Request, call_next):
-    with graph_db.TransactionCtx():
-        response = await call_next(request)
-    return response
-
-# Helper methods
-
-def check_single(id):
-    """
-    Helper function for checking whether there is only a single entry with given id
-    """
-    if len(id) == 0:
-        raise HTTPException(status_code=404, detail="Entry not found")
-    elif len(id) > 1:
-        raise HTTPException(status_code=500, detail="Multiple entries found")
-
-# Get methods
-
-@app.get("/", status_code=status.HTTP_200_OK)
-async def hello():
-    return {"message": "Hello user! Tip: open /docs or /redoc for documentation"}
-
-@app.get("/ping")
-async def pong(response: Response):
-    """
-    Check server health
-    """
-    pong = datetime.now()
-    return {"ping": "pong @ %s" % pong}
-
-@app.get("/nodes")
-async def findAllNodes(response: Response):
-    """
-    Get all nodes within taxonomy
-    """
-    result = get_all_nodes("")
-    allNodes = list(result)
-    return allNodes
-
-@app.get("/entry/{entry}")
-async def findOneEntry(response: Response, entry: str):
-    """
-    Get entry corresponding to id within taxonomy
-    """
-    result = get_nodes("ENTRY", entry)
-    oneEntry = list(result)
-
-    check_single(oneEntry)
-    
-    return oneEntry[0]
-
-@app.get("/entry/{entry}/parents")
-async def findOneEntryParents(response: Response, entry: str):
-    """
-    Get parents for a entry corresponding to id within taxonomy
-    """
-    result = get_parents(entry)
-    oneEntryParents = list(result)
-    
-    return oneEntryParents
-
-@app.get("/entry/{entry}/children")
-async def findOneEntryChildren(response: Response, entry: str):
-    """
-    Get children for a entry corresponding to id within taxonomy
-    """
-    result = get_children(entry)
-    oneEntryChildren = list(result)
-    
-    return oneEntryChildren
-
-@app.get("/entry")
-async def findAllEntries(response: Response):
-    """
-    Get all entries within taxonomy
-    """
-    result = get_all_nodes("ENTRY")
-    allEntries = list(result)
-    return allEntries
-
-@app.get("/synonym/{synonym}")
-async def findOneSynonym(response: Response, synonym: str):
-    """
-    Get synonym corresponding to id within taxonomy
-    """
-    result = get_nodes("SYNONYMS", synonym)
-    oneSynonym = list(result)
-
-    check_single(oneSynonym)
-
-    return oneSynonym[0]
-
-@app.get("/synonym")
-async def findAllSynonyms(response: Response):
-    """
-    Get all synonyms within taxonomy
-    """
-    result = get_all_nodes("SYNONYMS")
-    allSyononyms = list(result)
-    return allSyononyms
-
-@app.get("/stopword/{stopword}")
-async def findOneStopword(response: Response, stopword: str):
-    """
-    Get stopword corresponding to id within taxonomy
-    """
-    result = get_nodes("STOPWORDS", stopword)
-    oneStopword = list(result)
-    
-    check_single(oneStopword)
-
-    return oneStopword[0]
-
-@app.get("/stopword")
-async def findAllStopwords(response: Response):
-    """
-    Get all stopwords within taxonomy
-    """
-    result = get_all_nodes("STOPWORDS")
-    allStopwords = list(result)
-    return allStopwords
-
-@app.get("/header")
-async def findHeader(response: Response):
-    """
-    Get __header__ within taxonomy
-    """
-    result = get_nodes("TEXT", "__header__")
-    header = list(result)
-    return header[0]
-
-@app.get("/footer")
-async def findFooter(response: Response):
-    """
-    Get __footer__ within taxonomy
-    """
-    result = get_nodes("TEXT", "__footer__")
-    footer = list(result)
-    return footer[0]
-
-@app.get("/search")
-async def searchNode(response: Response, query: str):
-    result = full_text_search(query)
-    return result
-
-# Post methods
-
-@app.post("/nodes")
-async def createNode(request: Request):
-    """
-    Creating a new node in a taxonomy
-    """
-    incomingData = await request.json()
-    id = incomingData["id"]
-    main_language = incomingData["main_language"]
-    if (id == None):
-        raise HTTPException(status_code=400, detail="Invalid id")
-    if (main_language == None):
-        raise HTTPException(status_code=400, detail="Invalid main language code")
-
-    create_node(get_label(id), id, main_language)
-    if (get_label(id) == "ENTRY"):
-        add_node_to_end(get_label(id), id)
-    else:
-        add_node_to_beginning(get_label(id), id)
-
-@app.post("/entry/{entry}")
-async def editEntry(request: Request, entry: str):
-    """
-    Editing an entry in a taxonomy.
-    New key-value pairs can be added, old key-value pairs can be updated.
-    URL will be of format '/entry/<id>'
-    """
-    incomingData = await request.json()
-    result = update_nodes("ENTRY", entry, incomingData)
-    updatedEntry = list(result)
-    return updatedEntry
-
-@app.post("/entry/{entry}/children")
-async def editEntryChildren(request: Request, entry: str):
-    """
-    Editing an entry's children in a taxonomy.
-    New children can be added, old children can be removed.
-    URL will be of format '/entry/<id>/children'
-    """
-    incomingData = await request.json()
-    result = update_node_children(entry, incomingData)
-    updatedChildren = list(result)
-    return updatedChildren
-
-@app.post("/synonym/{synonym}")
-async def editSynonyms(request: Request, synonym: str):
-    """
-    Editing a synonym in a taxonomy.
-    New key-value pairs can be added, old key-value pairs can be updated.
-    URL will be of format '/synonym/<id>'
-    """
-    incomingData = await request.json()
-    result = update_nodes("SYNONYMS", synonym, incomingData)
-    updatedSynonym = list(result)
-    return updatedSynonym
-
-@app.post("/stopword/{stopword}")
-async def editStopwords(request: Request, stopword: str):
-    """
-    Editing a stopword in a taxonomy.
-    New key-value pairs can be added, old key-value pairs can be updated.
-    URL will be of format '/stopword/<id>'
-    """
-    incomingData = await request.json()
-    result = update_nodes("STOPWORDS", stopword, incomingData)
-    updatedStopword = list(result)
-    return updatedStopword
-
-@app.post("/header")
-async def editHeader(incomingData: Header):
-    """
-    Editing the __header__ in a taxonomy.
-    """
-    convertedData = incomingData.dict()
-    result = update_nodes("TEXT", "__header__", convertedData)
-    updatedHeader = list(result)
-    return updatedHeader
-
-@app.post("/footer")
-async def editFooter(incomingData: Footer):
-    """
-    Editing the __footer__ in a taxonomy.
-    """
-    convertedData = incomingData.dict()
-    result = update_nodes("TEXT", "__footer__", convertedData)
-    updatedFooter = list(result)
-    return updatedFooter
-
-# Delete methods
-
-@app.delete("/nodes")
-async def deleteNode(request: Request):
-    """
-    Deleting given node from a taxonomy
-    """
-    incomingData = await request.json()
-    id = incomingData["id"]
+"""
+Taxonomy Editor Backend API
+"""
+# Required imports
+#------------------------------------------------------------------------#
+from datetime import datetime
+
+# FastAPI
+from fastapi import FastAPI, status, Response, Request, HTTPException
+from fastapi.middleware.cors import CORSMiddleware
+
+# Data model imports
+from .models import Header, Footer
+
+# DB helper imports
+from . import graph_db
+from .entries import get_all_nodes, get_nodes, get_children, get_parents, get_label, full_text_search
+from .entries import update_nodes, update_node_children
+from .entries import create_node, add_node_to_end, add_node_to_beginning, delete_node
+#------------------------------------------------------------------------#
+
+app = FastAPI(title="Open Food Facts Taxonomy Editor API")
+
+# Allow anyone to call the API from their own apps
+app.add_middleware(
+    CORSMiddleware,
+    # FastAPI doc related to allow_origin (to avoid CORS issues):
+    # "It's also possible to declare the list as "*" (a "wildcard") to say that all are allowed.
+    # But that will only allow certain types of communication, excluding everything that involves 
+    # credentials: Cookies, Authorization headers like those used with Bearer Tokens, etc.
+    # So, for everything to work correctly, it's better to specify explicitly the allowed origins."
+    # => Workaround: use allow_origin_regex
+    # Source: https://github.com/tiangolo/fastapi/issues/133#issuecomment-646985050
+    allow_origin_regex='https?://.*',
+    allow_credentials=True,
+    allow_methods=["*"],
+    allow_headers=["*"],
+    expose_headers=["*"],
+)
+
+@app.on_event("startup")
+async def startup():
+    """
+    Initialize database
+    """
+    graph_db.initialize_db()
+
+@app.on_event("shutdown")
+async def shutdown():
+    """
+    Shutdown database
+    """
+    graph_db.shutdown_db()
+
+@app.middleware("http")
+async def initialize_neo4j_transactions(request: Request, call_next):
+    with graph_db.TransactionCtx():
+        response = await call_next(request)
+    return response
+
+# Helper methods
+
+def check_single(id):
+    """
+    Helper function for checking whether there is only a single entry with given id
+    """
+    if len(id) == 0:
+        raise HTTPException(status_code=404, detail="Entry not found")
+    elif len(id) > 1:
+        raise HTTPException(status_code=500, detail="Multiple entries found")
+
+# Get methods
+
+@app.get("/", status_code=status.HTTP_200_OK)
+async def hello():
+    return {"message": "Hello user! Tip: open /docs or /redoc for documentation"}
+
+@app.get("/ping")
+async def pong(response: Response):
+    """
+    Check server health
+    """
+    pong = datetime.now()
+    return {"ping": "pong @ %s" % pong}
+
+@app.get("/nodes")
+async def findAllNodes(response: Response):
+    """
+    Get all nodes within taxonomy
+    """
+    result = get_all_nodes("")
+    allNodes = list(result)
+    return allNodes
+
+@app.get("/entry/{entry}")
+async def findOneEntry(response: Response, entry: str):
+    """
+    Get entry corresponding to id within taxonomy
+    """
+    result = get_nodes("ENTRY", entry)
+    oneEntry = list(result)
+
+    check_single(oneEntry)
+    
+    return oneEntry[0]
+
+@app.get("/entry/{entry}/parents")
+async def findOneEntryParents(response: Response, entry: str):
+    """
+    Get parents for a entry corresponding to id within taxonomy
+    """
+    result = get_parents(entry)
+    oneEntryParents = list(result)
+    
+    return oneEntryParents
+
+@app.get("/entry/{entry}/children")
+async def findOneEntryChildren(response: Response, entry: str):
+    """
+    Get children for a entry corresponding to id within taxonomy
+    """
+    result = get_children(entry)
+    oneEntryChildren = list(result)
+    
+    return oneEntryChildren
+
+@app.get("/entry")
+async def findAllEntries(response: Response):
+    """
+    Get all entries within taxonomy
+    """
+    result = get_all_nodes("ENTRY")
+    allEntries = list(result)
+    return allEntries
+
+@app.get("/synonym/{synonym}")
+async def findOneSynonym(response: Response, synonym: str):
+    """
+    Get synonym corresponding to id within taxonomy
+    """
+    result = get_nodes("SYNONYMS", synonym)
+    oneSynonym = list(result)
+
+    check_single(oneSynonym)
+
+    return oneSynonym[0]
+
+@app.get("/synonym")
+async def findAllSynonyms(response: Response):
+    """
+    Get all synonyms within taxonomy
+    """
+    result = get_all_nodes("SYNONYMS")
+    allSyononyms = list(result)
+    return allSyononyms
+
+@app.get("/stopword/{stopword}")
+async def findOneStopword(response: Response, stopword: str):
+    """
+    Get stopword corresponding to id within taxonomy
+    """
+    result = get_nodes("STOPWORDS", stopword)
+    oneStopword = list(result)
+    
+    check_single(oneStopword)
+
+    return oneStopword[0]
+
+@app.get("/stopword")
+async def findAllStopwords(response: Response):
+    """
+    Get all stopwords within taxonomy
+    """
+    result = get_all_nodes("STOPWORDS")
+    allStopwords = list(result)
+    return allStopwords
+
+@app.get("/header")
+async def findHeader(response: Response):
+    """
+    Get __header__ within taxonomy
+    """
+    result = get_nodes("TEXT", "__header__")
+    header = list(result)
+    return header[0]
+
+@app.get("/footer")
+async def findFooter(response: Response):
+    """
+    Get __footer__ within taxonomy
+    """
+    result = get_nodes("TEXT", "__footer__")
+    footer = list(result)
+    return footer[0]
+
+@app.get("/search")
+async def searchNode(response: Response, query: str):
+    result = full_text_search(query)
+    return result
+
+# Post methods
+
+@app.post("/nodes")
+async def createNode(request: Request):
+    """
+    Creating a new node in a taxonomy
+    """
+    incomingData = await request.json()
+    id = incomingData["id"]
+    main_language = incomingData["main_language"]
+    if (id == None):
+        raise HTTPException(status_code=400, detail="Invalid id")
+    if (main_language == None):
+        raise HTTPException(status_code=400, detail="Invalid main language code")
+
+    create_node(get_label(id), id, main_language)
+    if (get_label(id) == "ENTRY"):
+        add_node_to_end(get_label(id), id)
+    else:
+        add_node_to_beginning(get_label(id), id)
+
+@app.post("/entry/{entry}")
+async def editEntry(request: Request, entry: str):
+    """
+    Editing an entry in a taxonomy.
+    New key-value pairs can be added, old key-value pairs can be updated.
+    URL will be of format '/entry/<id>'
+    """
+    incomingData = await request.json()
+    result = update_nodes("ENTRY", entry, incomingData)
+    updatedEntry = list(result)
+    return updatedEntry
+
+@app.post("/entry/{entry}/children")
+async def editEntryChildren(request: Request, entry: str):
+    """
+    Editing an entry's children in a taxonomy.
+    New children can be added, old children can be removed.
+    URL will be of format '/entry/<id>/children'
+    """
+    incomingData = await request.json()
+    result = update_node_children(entry, incomingData)
+    updatedChildren = list(result)
+    return updatedChildren
+
+@app.post("/synonym/{synonym}")
+async def editSynonyms(request: Request, synonym: str):
+    """
+    Editing a synonym in a taxonomy.
+    New key-value pairs can be added, old key-value pairs can be updated.
+    URL will be of format '/synonym/<id>'
+    """
+    incomingData = await request.json()
+    result = update_nodes("SYNONYMS", synonym, incomingData)
+    updatedSynonym = list(result)
+    return updatedSynonym
+
+@app.post("/stopword/{stopword}")
+async def editStopwords(request: Request, stopword: str):
+    """
+    Editing a stopword in a taxonomy.
+    New key-value pairs can be added, old key-value pairs can be updated.
+    URL will be of format '/stopword/<id>'
+    """
+    incomingData = await request.json()
+    result = update_nodes("STOPWORDS", stopword, incomingData)
+    updatedStopword = list(result)
+    return updatedStopword
+
+@app.post("/header")
+async def editHeader(incomingData: Header):
+    """
+    Editing the __header__ in a taxonomy.
+    """
+    convertedData = incomingData.dict()
+    result = update_nodes("TEXT", "__header__", convertedData)
+    updatedHeader = list(result)
+    return updatedHeader
+
+@app.post("/footer")
+async def editFooter(incomingData: Footer):
+    """
+    Editing the __footer__ in a taxonomy.
+    """
+    convertedData = incomingData.dict()
+    result = update_nodes("TEXT", "__footer__", convertedData)
+    updatedFooter = list(result)
+    return updatedFooter
+
+# Delete methods
+
+@app.delete("/nodes")
+async def deleteNode(request: Request):
+    """
+    Deleting given node from a taxonomy
+    """
+    incomingData = await request.json()
+    id = incomingData["id"]
     delete_node(get_label(id), id)