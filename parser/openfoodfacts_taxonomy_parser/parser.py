import logging
import re
import sys
import unicodedata

import iso639
import unidecode
import uuid
from neo4j import GraphDatabase

from .exception import DuplicateIDError


def ellipsis(text, max=20):
    """Cut a text adding eventual ellipsis if we do not display it fully"""
    return text[:max] + ("..." if len(text) > max else "")


class Parser:
    """Parse a taxonomy file and build a neo4j graph"""

    def __init__(self, uri="bolt://localhost:7687"):
        self.driver = GraphDatabase.driver(uri)
        self.session = (
            self.driver.session()
        )  # Doesn't create error even if there is no active database

    def create_headernode(self, header):
        """create the node for the header"""
        query = """
                CREATE (n:TEXT {id: '__header__' })
                SET n.preceding_lines= $header
                SET n.src_position= 1
            """
        self.session.run(query, header=header)

    def create_node(self, data):
        """run the query to create the node with data dictionary"""
        position_query = """
            SET n.is_before = $is_before
            SET n.preceding_lines= $preceding_lines
            SET n.src_position= $src_position
        """
        entry_query = ""
        if data["id"] == "__footer__":
            id_query = " CREATE (n:TEXT {id: $id }) \n "
        elif data["id"].startswith("synonyms"):
            id_query = " CREATE (n:SYNONYMS {id: $id }) \n "
        elif data["id"].startswith("stopwords"):
            id_query = " CREATE (n:STOPWORDS {id: $id }) \n "
        else:
            id_query = " CREATE (n:ENTRY {id: $id , main_language : $main_language}) \n "
            if data["parent_tag"]:
                entry_query += " SET n.parents = $parent_tag \n"
            for key in data:
                if key.startswith("prop_"):
                    entry_query += " SET n." + key + " = $" + key + "\n"

        for key in data:
            if key.startswith("tags_"):
                entry_query += " SET n." + key + " = $" + key + "\n"

        query = id_query + entry_query + position_query
        self.session.run(query, data, is_before=self.is_before)

    def normalized_filename(self, filename):
        """add the .txt extension if it is missing in the filename"""
        return filename + (".txt" if (len(filename) < 4 or filename[-4:] != ".txt") else "")

    def file_iter(self, filename, start=0):
        """generator to get the file line by line"""
        with open(filename, "r", encoding="utf8") as file:
            for line_number, line in enumerate(file):
                if line_number < start:
                    continue
                # sanitizing
                # remove any space characters at end of line
                line = line.rstrip()
                # replace ’ (typographique quote) to simple quote '
                line = line.replace("’", "'")
                # replace commas that have no space around by a lower comma character
                # and do the same for escaped comma (preceded by a \)
                # (to distinguish them from commas acting as tags separators)
                line = re.sub(r"(\d),(\d)", r"\1‚\2", line)
                line = re.sub(r"\\,", "\\‚", line)
                # removes parenthesis for roman numeral
                line = re.sub(r"\(([ivx]+)\)", r"\1", line, flags=re.I)
                yield line_number, line
        yield line_number, ""  # to end the last entry if not ended

    def normalizing(self, line, lang="default"):
        """normalize a string depending of the language code lang"""
        line = unicodedata.normalize("NFC", line)

        # removing accent
        if lang in ["fr", "ca", "es", "it", "nl", "pt", "sk", "en"]:
            line = re.sub(r"[¢£¤¥§©ª®°²³µ¶¹º¼½¾×‰€™]", "-", line)
            line = unidecode.unidecode(line)

        # lower case except if language in list
        if lang not in []:
            line = line.lower()

        # changing unwanted character to "-"
        line = re.sub(r"[\u0000-\u0027\u200b]", "-", line)
        line = re.sub(r"&\w+;", "-", line)
        line = re.sub(
            r"[\s!\"#\$%&'()*+,\/:;<=>?@\[\\\]^_`{\|}~¡¢£¤¥¦§¨©ª«¬®¯°±²³´µ¶·¸¹º»¼½¾¿×ˆ˜–—‘’‚“”„†‡•…‰‹›€™\t]",  # noqa: E501
            "-",
            line,
        )

        # removing excess "-"
        line = re.sub(r"-+", "-", line)
        line = line.strip("-")
        return line

    def remove_stopwords(self, lc, words):
        """to remove the stopwords that were read at the beginning of the file"""
        # First check if this language has stopwords
        if lc in self.stopwords:
            words_to_remove = self.stopwords[lc]
            new_words = []
            for word in words.split("-"):
                if word not in words_to_remove:
                    new_words.append(word)
            return ("-").join(new_words)
        else:
            return words

    def add_line(self, line):
        """to get a normalized string but keeping the language code "lc:" ,
        used for id and parent tag
        """
        lc, line = line.split(":", 1)
        new_line = lc + ":"
        new_line += self.remove_stopwords(lc, self.normalizing(line, lc))
        return new_line

    def get_lc_value(self, line):
        """to get the language code "lc" and a list of normalized values"""
        lc, line = line.split(":", 1)
        new_line = []
        for word in line.split(","):
            new_line.append(self.remove_stopwords(lc, self.normalizing(word, lc)))
        return lc, new_line

    def new_node_data(self):
        """To create an empty dictionary that will be used to create node"""
        data = {
            "id": "",
            "main_language": "",
            "preceding_lines": [],
            "parent_tag": [],
            "src_position": None,
        }
        return data

    def set_data_id(self, data, id, line_number):
        if not data["id"]:
            data["id"] = id
        else:
            raise DuplicateIDError(line_number)
        return data

    def header_harvest(self, filename):
        """to harvest the header (comment with #),
        it has its own function because some header has multiple blocks
        """
        h = 0
        header = []
        for _, line in self.file_iter(filename):
            if not (line) or line[0] == "#":
                header.append(line)
            else:
                break
            h += 1

        # we don't want to eat the comments of the next block
        # and it removes the last separating line
        for i in range(len(header)):
            if header.pop():
                h -= 1
            else:
                break

        return header, h

    def entry_end(self, line, data):
        """Return True if the block ended"""
        # stopwords and synonyms are one-liner, entries are separated by a blank line
        if line.startswith("stopwords") or line.startswith("synonyms") or not line:
            # can be the end of an block or just additional line separator,
            # file_iter() always end with ''
            if data["id"]:  # to be sure that it's an end
                return True
        return False

    def remove_separating_line(self, data):
        """
        To remove the one separating line that is always there,
        between synonyms part and stopwords part and before each entry
        """
        # first, check if there is at least one preceding line
        if data["preceding_lines"] and not data["preceding_lines"][0]:
            if data["id"].startswith("synonyms"):
                # it's a synonyms block,
                # if the previous block is a stopwords block,
                # there is at least one separating line
                if "stopwords" in self.is_before:
                    data["preceding_lines"].pop(0)

            elif data["id"].startswith("stopwords"):
                # it's a stopwords block,
                # if the previous block is a synonyms block,
                # there is at least one separating line
                if "synonyms" in self.is_before:
                    data["preceding_lines"].pop(0)

            else:
                # it's an entry block, there is always a separating line
                data["preceding_lines"].pop(0)
        return data

    def tag_uuids(self, n):
        """To create uuids for each tag for display in frontend"""
        tags_with_uuids = [str(uuid.uuid4()) for num in range(n)]
        return tags_with_uuids

    def harvest(self, filename):
        """Transform data from file to dictionary"""
        saved_nodes = []
        index_stopwords = 0
        index_synonyms = 0
        language_code_prefix = re.compile(
            r"[a-zA-Z][a-zA-Z][a-zA-Z]?([-_][a-zA-Z][a-zA-Z][a-zA-Z]?)?:"
        )
        # Check if it is correctly written
        correctly_written = re.compile(r"\w+\Z")
        # stopwords will contain a list of stopwords with their language code as key
        self.stopwords = {}

        # header
        header, next_line = self.header_harvest(filename)
        yield header
        self.is_before = "__header__"

        # the other entries
        data = self.new_node_data()
        for line_number, line in self.file_iter(filename, next_line):
            # yield data if block ended
            if self.entry_end(line, data):
                if data["id"] in saved_nodes:
                    msg = f"Entry with same id {data['id']} already created, "
                    msg += f"duplicate id in file at line {data['src_position']}. "
                    msg += "Node creation cancelled"
                    logging.error(msg)
                else:
                    data = self.remove_separating_line(data)
                    yield data  # another function will use this dictionary to create a node
                    self.is_before = data["id"]
                    saved_nodes.append(data["id"])
                data = self.new_node_data()

            # harvest the line
            if not (line) or line[0] == "#":
                # comment or blank
                data["preceding_lines"].append(line)
            else:
                line = line.rstrip(",")
                if not data["src_position"]:
                    data["src_position"] = line_number + 1
                if line.startswith("stopwords"):
                    # general stopwords definition for a language
                    id = "stopwords:" + str(index_stopwords)
                    data = self.set_data_id(data, id, line_number)
                    index_stopwords += 1
                    try:
                        lc, value = self.get_lc_value(line[10:])
                    except ValueError:
                        logging.error(
                            "Missing language code at line %d ? '%s'",
                            line_number + 1,
                            ellipsis(line),
                        )
                    else:
                        data["tags_" + lc] = value
                        data["tags_" + lc + "_uuid"] = self.tag_uuids(len(value))
                        # add the list with its lc
                        self.stopwords[lc] = value
                elif line.startswith("synonyms"):
                    # general synonyms definition for a language
                    id = "synonyms:" + str(index_synonyms)
                    data = self.set_data_id(data, id, line_number)
                    index_synonyms += 1
                    line = line[9:]
                    tags = [words.strip() for words in line[3:].split(",")]
                    try:
                        lc, value = self.get_lc_value(line)
                    except ValueError:
                        logging.error(
                            "Missing language code at line %d ? '%s'",
                            line_number + 1,
                            ellipsis(line),
                        )
                    else:
                        data["tags_" + lc] = tags
                        data["tags_" + lc + "_uuid"] = self.tag_uuids(len(tags))
                        data["tags_ids_" + lc] = value
                elif line[0] == "<":
                    # parent definition
                    data["parent_tag"].append(self.add_line(line[1:]))
                elif language_code_prefix.match(line):
                    # synonyms definition
                    if not data["id"]:
                        data["id"] = self.add_line(line.split(",", 1)[0])
                        # first 2-3 characters before ":" are the language code
                        data["main_language"] = data["id"].split(":", 1)[0]
                    # add tags and tagsid
                    lang, line = line.split(":", 1)
                    # to transform '-' from language code to '_'
                    lang = lang.strip().replace("-", "_")
                    tags_list = []
                    tagsids_list = []
                    for word in line.split(","):
                        tags_list.append(word.strip())
                        word_normalized = self.remove_stopwords(lang, self.normalizing(word, lang))
                        if word_normalized not in tagsids_list:
                            # in case 2 normalized synonyms are the same
                            tagsids_list.append(word_normalized)
                    data["tags_" + lang] = tags_list
                    data["tags_" + lang + "_str"] = " ".join(tags_list)
<<<<<<< HEAD
                    data["tags_" + lang + "_uuid"] = self.tag_uuids(len(tags_list))
=======
>>>>>>> bbab8d3f
                    data["tags_ids_" + lang] = tagsids_list
                else:
                    # property definition
                    property_name = None
                    try:
                        property_name, lc, property_value = line.split(":", 2)
                    except ValueError:
                        logging.error(
                            "Reading error at line %d, unexpected format: '%s'",
                            line_number + 1,
                            ellipsis(line),
                        )
                    else:
                        # in case there is space before or after the colons
                        property_name = property_name.strip()
                        lc = lc.strip().replace("-", "_")
                        if not (
                            correctly_written.match(property_name) and correctly_written.match(lc)
                        ):
                            logging.error(
                                "Reading error at line %d, unexpected format: '%s'",
                                line_number + 1,
                                ellipsis(line),
                            )
                    if property_name:
                        data["prop_" + property_name + "_" + lc + "_uuid"] = self.tag_uuids(1)
                        data["prop_" + property_name + "_" + lc] = property_value

        data["id"] = "__footer__"
        data["preceding_lines"].pop(0)
        data["src_position"] = line_number + 1 - len(data["preceding_lines"])
        yield data

    def create_nodes(self, filename):
        """Adding nodes to database"""
        logging.info("Creating nodes")
        filename = self.normalized_filename(filename)
        harvested_data = self.harvest(filename)
        self.create_headernode(next(harvested_data))
        for entry in harvested_data:
            self.create_node(entry)

    def create_previous_link(self):
        logging.info("Creating 'is_before' links")
        query = "MATCH(n) WHERE exists(n.is_before) return n.id,n.is_before"
        results = self.session.run(query)
        for result in results:
            id = result["n.id"]
            id_previous = result["n.is_before"]

            query = """
                MATCH(n) WHERE n.id = $id
                MATCH(p) WHERE p.id= $id_previous
                CREATE (p)-[r:is_before]->(n)
                RETURN r
            """
            results = self.session.run(query, id=id, id_previous=id_previous)
            relation = results.values()
            if len(relation) > 1:
                logging.error(
                    "2 or more 'is_before' links created for ids %s and %s, "
                    "one of the ids isn't unique",
                    id,
                    id_previous,
                )
            elif not relation[0]:
                logging.error("link not created between %s and %s", id, id_previous)

    def parent_search(self):
        """Get the parent and the child to link"""
        query = "match(n) WHERE size(n.parents)>0 return n.id, n.parents"
        results = self.session.run(query)
        for result in results:
            id = result["n.id"]
            parent_list = result["n.parents"]
            for parent in parent_list:
                yield parent, id

    def create_child_link(self):
        """Create the relations between nodes"""
        logging.info("Creating 'is_child_of' links")
        for parent, child_id in self.parent_search():
            lc, parent_id = parent.split(":")
            query = """ MATCH(p) WHERE $parent_id IN p.tags_ids_""" + lc
            query += """
                MATCH(c) WHERE c.id= $child_id
                CREATE (c)-[r:is_child_of]->(p)
                RETURN r
            """
            result = self.session.run(query, parent_id=parent_id, child_id=child_id)
            if not result.value():
                logging.warning(f"parent not found for child {child_id} with parent {parent_id}")

    def delete_used_properties(self):
        query = "MATCH (n) SET n.is_before = null, n.parents = null"
        self.session.run(query)

    def create_fulltext_index(self):
<<<<<<< HEAD
        query = """CREATE FULLTEXT INDEX nodeSearchIds FOR (n:ENTRY) ON EACH [n.id]"""
=======
        query = """
            CREATE FULLTEXT INDEX nodeSearchIds FOR (n:ENTRY) ON EACH [n.id]
            OPTIONS {indexConfig: {`fulltext.analyzer`: 'keyword'}}
        """
>>>>>>> bbab8d3f
        self.session.run(query)

        language_codes = [lang.alpha2 for lang in list(iso639.languages) if lang.alpha2 != ""]
        tags_prefixed_lc = ["n.tags_" + lc + "_str" for lc in language_codes]
        tags_prefixed_lc = ", ".join(tags_prefixed_lc)
        query = (
            f"""CREATE FULLTEXT INDEX nodeSearchTags FOR (n:ENTRY) ON EACH [{tags_prefixed_lc}]"""
        )
        self.session.run(query)

    def __call__(self, filename):
        """process the file"""
        self.create_nodes(filename)
        self.create_child_link()
        self.create_previous_link()
        self.create_fulltext_index()
        # self.delete_used_properties()


if __name__ == "__main__":
    logging.basicConfig(
        handlers=[logging.FileHandler(filename="parser.log", encoding="utf-8")], level=logging.INFO
    )
    filename = sys.argv[1] if len(sys.argv) > 1 else "test"
    parse = Parser()
    parse(filename)<|MERGE_RESOLUTION|>--- conflicted
+++ resolved
@@ -330,10 +330,7 @@
                             tagsids_list.append(word_normalized)
                     data["tags_" + lang] = tags_list
                     data["tags_" + lang + "_str"] = " ".join(tags_list)
-<<<<<<< HEAD
                     data["tags_" + lang + "_uuid"] = self.tag_uuids(len(tags_list))
-=======
->>>>>>> bbab8d3f
                     data["tags_ids_" + lang] = tagsids_list
                 else:
                     # property definition
@@ -432,14 +429,10 @@
         self.session.run(query)
 
     def create_fulltext_index(self):
-<<<<<<< HEAD
-        query = """CREATE FULLTEXT INDEX nodeSearchIds FOR (n:ENTRY) ON EACH [n.id]"""
-=======
         query = """
             CREATE FULLTEXT INDEX nodeSearchIds FOR (n:ENTRY) ON EACH [n.id]
             OPTIONS {indexConfig: {`fulltext.analyzer`: 'keyword'}}
         """
->>>>>>> bbab8d3f
         self.session.run(query)
 
         language_codes = [lang.alpha2 for lang in list(iso639.languages) if lang.alpha2 != ""]
