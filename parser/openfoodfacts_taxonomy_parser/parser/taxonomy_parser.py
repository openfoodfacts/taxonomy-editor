<<<<<<< HEAD
import copy
=======
import collections
>>>>>>> 25f73dce
import logging
import re
import sys
import timeit
from dataclasses import dataclass, field
from enum import Enum
from typing import Iterator, TypedDict

from ..utils import normalize_filename, normalize_text
from .exception import DuplicateIDError
from .logger import ParserConsoleLogger


class NodeType(str, Enum):
    TEXT = "TEXT"
    SYNONYMS = "SYNONYMS"
    STOPWORDS = "STOPWORDS"
    ENTRY = "ENTRY"


@dataclass(slots=True)
class NodeData:
    id: str = ""
    is_before: str | None = None
    main_language: str | None = None
    preceding_lines: list[str] = field(default_factory=list)
<<<<<<< HEAD
    parent_tags: list[str] = field(default_factory=list)
=======
    parent_tag: list[tuple[str, int]] = field(default_factory=list)
>>>>>>> 25f73dce
    src_position: int | None = None
    properties: dict[str, str] = field(default_factory=dict)
    tags: dict[str, list[str]] = field(default_factory=dict)
    comments: dict[str, list[str]] = field(default_factory=dict)
    # comments_stack is a list of tuples (line_number, comment),
    # to keep track of comments just above the current line
    # during parsing of an entry, to be able to add them
    # to the right property or tag when possible
    comments_stack: list[(int, str)] = field(default_factory=list)

    def to_dict(self):
        return {
            "id": self.id,
            "main_language": self.main_language,
            "preceding_lines": self.preceding_lines,
            "src_position": self.src_position,
            **self.properties,
            **self.tags,
            **self.comments,
        }

    def get_node_type(self):
        if self.id in ["__header__", "__footer__"]:
            return NodeType.TEXT
        elif self.id.startswith("synonyms"):
            return NodeType.SYNONYMS
        elif self.id.startswith("stopwords"):
            return NodeType.STOPWORDS
        else:
            return NodeType.ENTRY


class PreviousLink(TypedDict):
    before_id: str
    id: str


class ChildLink(TypedDict):
    parent_id: str
    id: str
    position: int
    line_position: int


@dataclass(slots=True)
class Taxonomy:
    entry_nodes: list[NodeData]
    other_nodes: list[NodeData]
    previous_links: list[PreviousLink]
    child_links: list[ChildLink]


class TaxonomyParser:
    """Parse a taxonomy file"""

    def __init__(self):
        self.parser_logger = ParserConsoleLogger()

    def _file_iter(self, filename: str, start: int = 0) -> Iterator[tuple[int, str]]:
        """Generator to get the file line by line"""
        with open(filename, "r", encoding="utf8") as file:
            line_count = 0
            for line_number, line in enumerate(file):
                if line_number < start:
                    continue
                # sanitizing
                # remove any space characters at end of line
                line = line.rstrip()
                # replace ’ (typographique quote) to simple quote '
                line = line.replace("’", "'")
                # replace commas that have no space around by a lower comma character
                # and do the same for escaped comma (preceded by a \)
                # (to distinguish them from commas acting as tags separators)
                line = re.sub(r"(\d),(\d)", r"\1‚\2", line)
                line = re.sub(r"\\,", "\\‚", line)
                # removes parenthesis for roman numeral
                line = re.sub(r"\(([ivx]+)\)", r"\1", line, flags=re.I)
                yield line_number, line
                line_count += 1
            yield line_count, ""  # to end the last entry if not ended

    def _add_line(self, line: str) -> str:
        """
        Get a normalized string but keeping the language code "lc:",
        used for id and parent tag
        """
        lc, line = line.split(":", 1)
        new_line = lc + ":"
        new_line += normalize_text(line, lc, stopwords=self.stopwords)
        return new_line

    def _get_lc_value(self, line: str) -> tuple[str, list[str]]:
        """Get the language code "lc" and a list of normalized values"""
        lc, line = line.split(":", 1)
        new_line: list[str] = []
        for word in line.split(","):
            new_line.append(normalize_text(word, lc, stopwords=self.stopwords))
        return lc, new_line

    def _set_data_id(self, data: NodeData, id: str, line_number: int) -> NodeData:
        if not data.id:
            data.id = id
        else:
            raise DuplicateIDError(line_number)
        return data

    def _header_harvest(self, filename: str) -> tuple[list[str], int]:
        """
        Harvest the header (comment with #),
        it has its own function because some header has multiple blocks
        """
        h = 0
        header: list[str] = []
        for _, line in self._file_iter(filename):
            if not (line) or line[0] == "#":
                header.append(line)
            else:
                break
            h += 1

        # we don't want to eat the comments of the next block
        # and it removes the last separating line
        for i in range(len(header)):
            if header.pop():
                h -= 1
            else:
                break

        return header, h

    def _entry_end(self, line: str, data: NodeData) -> bool:
        """Return True if the block ended"""
        if data.id.startswith("stopwords") or data.id.startswith("synonyms"):
            # stopwords and synonyms are one-liners; if the id is set, it's the end
            return True
        if not line and data.id:
            # entries are separated by a blank line
            return True
        return False

    def _remove_separating_line(self, data: NodeData) -> NodeData:
        """
        To remove the one separating line that is always there,
        between synonyms part and stopwords part and before each entry
        """
        is_before = data.is_before
        # first, check if there is at least one preceding line
        if data.preceding_lines and not data.preceding_lines[0]:
            if data.id.startswith("synonyms"):
                # it's a synonyms block,
                # if the previous block is a stopwords block,
                # there is at least one separating line
                if is_before and "stopwords" in is_before:
                    data.preceding_lines.pop(0)

            elif data.id.startswith("stopwords"):
                # it's a stopwords block,
                # if the previous block is a synonyms block,
                # there is at least one separating line
                if is_before and "synonyms" in is_before:
                    data.preceding_lines.pop(0)

            else:
                # it's an entry block, there is always a separating line
                data.preceding_lines.pop(0)
        return data

    def _get_node_data_with_comments_above_key(
        self, data: NodeData, line_number: int, key: str
    ) -> NodeData:
        """Returns the updated node data with comments above the given
        key stored in the {key}_comments property."""
        new_data = copy.deepcopy(data)

        # Get comments just above the given line
        comments_above = []
        current_line = line_number - 1
        while new_data.comments_stack and new_data.comments_stack[-1][0] == current_line:
            comments_above.append(new_data.comments_stack.pop()[1])
            current_line -= 1
        if comments_above:
            new_data.comments[key + "_comments"] = comments_above[::-1]

        return new_data

    def _get_node_data_with_parent_and_end_comments(self, data: NodeData) -> NodeData:
        """Returns the updated node data with parent and end comments"""
        new_data = copy.deepcopy(data)

        # Get parent comments (part of an entry block and just above/between the parents lines)
        parent_comments = []
        while new_data.preceding_lines and new_data.preceding_lines[-1] != "":
            parent_comments.append(new_data.preceding_lines.pop())
        if parent_comments:
            new_data.comments["parent_comments"] = parent_comments[::-1]

        # Get end comments (part of an entry block after the last tag/prop
        # and before the separating blank line)
        end_comments = [comment[1] for comment in new_data.comments_stack]
        if end_comments:
            new_data.comments["end_comments"] = end_comments

        return new_data

    def _harvest_entries(self, filename: str, entries_start_line: int) -> Iterator[NodeData]:
        """Transform data from file to dictionary"""
        saved_nodes = []
        index_stopwords = 0
        index_synonyms = 0
        language_code_prefix = re.compile(
            r"[a-zA-Z][a-zA-Z][a-zA-Z]?([-_][a-zA-Z][a-zA-Z][a-zA-Z]?)?:"
        )
        # Check if it is correctly written
        correctly_written = re.compile(r"\w+\Z")
        # stopwords will contain a list of stopwords with their language code as key
        self.stopwords = {}
        # the other entries
        data = NodeData(is_before="__header__")
        line_number = (
            entries_start_line  # if the iterator is empty, line_number will not be unbound
        )
        for line_number, line in self._file_iter(filename, entries_start_line):
            # yield data if block ended
            if self._entry_end(line, data):
                if data.id in saved_nodes:
                    msg = (
                        f"Entry with same id {data.id} already created, "
                        f"duplicate id in file at line {data.src_position}. "
                        "Node creation cancelled."
                    )
                    self.parser_logger.error(msg)
                else:
                    data = self._remove_separating_line(data)
                    if data.get_node_type() == NodeType.ENTRY:
                        data = self._get_node_data_with_parent_and_end_comments(data)
                    yield data  # another function will use this dictionary to create a node
                    saved_nodes.append(data.id)
                data = NodeData(is_before=data.id)

            # harvest the line
            if not (line) or line[0] == "#":
                # comment or blank line
                if data.id:
                    # we are within the node definition
                    data.comments_stack.append((line_number, line))
                else:
                    # we are before the actual node
                    data.preceding_lines.append(line)
            else:
                line = line.rstrip(",")
                if not data.src_position:
                    data.src_position = line_number + 1
                if line.startswith("stopwords"):
                    # general stopwords definition for a language
                    id = "stopwords:" + str(index_stopwords)
                    data = self._set_data_id(data, id, line_number)
                    index_stopwords += 1
                    # remove "stopwords:" part
                    line = line[10:]
                    # compute raw values outside _get_lc_value as it normalizes them!
                    tags = [words.strip() for words in line[3:].split(",")]
                    try:
                        lc, value = self._get_lc_value(line)
                    except ValueError:
                        self.parser_logger.error(
                            f"Missing language code at line {line_number + 1} ? '{self.parser_logger.ellipsis(line)}'"
                        )
                    else:
                        data.tags["tags_" + lc] = tags
                        data.tags["tags_ids_" + lc] = value
                        # add the normalized list with its lc
                        self.stopwords[lc] = value
                elif line.startswith("synonyms"):
                    # general synonyms definition for a language
                    id = "synonyms:" + str(index_synonyms)
                    data = self._set_data_id(data, id, line_number)
                    index_synonyms += 1
                    # remove "synonyms:" part
                    line = line[9:]
                    # compute raw values outside _get_lc_value as it normalizes them!
                    tags = [words.strip() for words in line[3:].split(",")]
                    try:
                        lc, value = self._get_lc_value(line)
                    except ValueError:
                        self.parser_logger.error(
                            f"Missing language code at line {line_number + 1} ? '{self.parser_logger.ellipsis(line)}'"
                        )
                    else:
                        data.tags["tags_" + lc] = tags
                        data.tags["tags_ids_" + lc] = value
                elif line[0] == "<":
                    # parent definition
<<<<<<< HEAD
                    data.parent_tags.append(self._add_line(line[1:]))
=======
                    data.parent_tag.append((self._add_line(line[1:]), line_number + 1))
>>>>>>> 25f73dce
                elif language_code_prefix.match(line):
                    # synonyms definition
                    if not data.id:
                        data.id = self._add_line(line.split(",", 1)[0])
                        # first 2-3 characters before ":" are the language code
                        data.main_language = data.id.split(":", 1)[0]
                    # add tags and tagsid
                    lang, line = line.split(":", 1)
                    # to transform '-' from language code to '_'
                    lang = lang.strip().replace("-", "_")
                    tags_list = []
                    tagsids_list = []
                    for word in line.split(","):
                        tags_list.append(word.strip())
                        word_normalized = normalize_text(word, lang, stopwords=self.stopwords)
                        if word_normalized not in tagsids_list:
                            # in case 2 normalized synonyms are the same
                            tagsids_list.append(word_normalized)
                    data.tags["tags_" + lang] = tags_list
                    data.tags["tags_ids_" + lang] = tagsids_list
                    data = self._get_node_data_with_comments_above_key(
                        data, line_number, "tags_" + lang
                    )
                else:
                    # property definition
                    property_name = None
                    try:
                        property_name, lc, property_value = line.split(":", 2)
                    except ValueError:
                        self.parser_logger.error(
                            f"Reading error at line {line_number + 1}, unexpected format: '{self.parser_logger.ellipsis(line)}'"
                        )
                    else:
                        # in case there is space before or after the colons
                        property_name = property_name.strip()
                        lc = lc.strip().replace("-", "_")
                        if not (
                            correctly_written.match(property_name) and correctly_written.match(lc)
                        ):
                            self.parser_logger.error(
                                f"Reading error at line {line_number + 1}, unexpected format: '{self.parser_logger.ellipsis(line)}'"
                            )
                        if property_name:
                            prop_key = "prop_" + property_name + "_" + lc
                            data.properties[prop_key] = property_value
                            data = self._get_node_data_with_comments_above_key(
                                data, line_number, prop_key
                            )

        data.id = "__footer__"
        data.preceding_lines.pop(0)
        data.src_position = line_number + 1 - len(data.preceding_lines)
        yield data

    def _normalise_and_validate_child_links(
        self, entry_nodes: list[NodeData], unnormalised_child_links: list[ChildLink]
    ) -> tuple[list[ChildLink], list[ChildLink]]:
        # we need to group them by language code of the parent id
        lc_child_links_map = collections.defaultdict(list)
        for child_link in unnormalised_child_links:
            lc, _ = child_link["parent_id"].split(":")
            lc_child_links_map[lc].append(child_link)

        # we need to check if the parent id exists in the tags_ids_lc
        missing_child_links = []
        normalised_child_links = []
        for lc, lc_child_links in lc_child_links_map.items():
            # we collect all the tags_ids in a certain language
            tags_ids = {}
            for node in entry_nodes:
                node_tags_ids = {tag_id: node.id for tag_id in node.tags.get(f"tags_ids_{lc}", [])}
                tags_ids.update(node_tags_ids)

            # we check if the parent_id exists in the tags_ids
            for child_link in lc_child_links:
                _, parent_id = child_link["parent_id"].split(":")
                if parent_id not in tags_ids:
                    missing_child_links.append(child_link)
                else:
                    child_link["parent_id"] = tags_ids[parent_id]  # normalise the parent_id
                    normalised_child_links.append(child_link)

        return normalised_child_links, missing_child_links

    def _get_valid_child_links(self, entry_nodes: list[NodeData], raw_child_links: list[ChildLink]):
        """Get only the valid child links, i.e. the child links whose the parent_id exists"""
        node_ids = set([node.id for node in entry_nodes])

        # Links in which the parent_id exists are valid and do not need to be normalized
        valid_child_links = [
            child_link.copy()
            for child_link in raw_child_links
            if child_link["parent_id"] in node_ids
        ]

        # Unnormalised links are links in which a synonym was used to designate the parent
        child_links_to_normalise = [
            child_link.copy()
            for child_link in raw_child_links
            if child_link["parent_id"] not in node_ids
        ]

        # Normalise and validate the unnormalised links
        normalised_child_links, missing_child_links = self._normalise_and_validate_child_links(
            entry_nodes, child_links_to_normalise
        )

        valid_child_links.extend(normalised_child_links)

        for child_link in missing_child_links:
            lc, parent_id = child_link["parent_id"].split(":")
            self.parser_logger.error(
                f"Missing child link at line {child_link['line_position']}: "
                f"parent_id {parent_id} not found in tags_ids_{lc}"
            )

        return valid_child_links

    def _create_taxonomy(self, filename: str) -> Taxonomy:
        """Create the taxonomy from the file"""
        self.parser_logger.info(f"Parsing {filename}")
        harvested_header_data, entries_start_line = self._header_harvest(filename)
        entry_nodes: list[NodeData] = []
        other_nodes = [
            NodeData(id="__header__", preceding_lines=harvested_header_data, src_position=1)
        ]
        previous_links: list[PreviousLink] = []
        raw_child_links: list[ChildLink] = []
        harvested_data = self._harvest_entries(filename, entries_start_line)
        for entry in harvested_data:
            if entry.get_node_type() == NodeType.ENTRY:
                entry_nodes.append(entry)
            else:
                other_nodes.append(entry)
            if entry.is_before:
                previous_links.append(PreviousLink(before_id=entry.is_before, id=entry.id))
<<<<<<< HEAD
            if entry.parent_tags:
                for position, parent in enumerate(entry.parent_tags):
                    child_links.append(ChildLink(parent_id=parent, id=entry.id, position=position))
=======
            if entry.parent_tag:
                for position, (parent, line_position) in enumerate(entry.parent_tag):
                    raw_child_links.append(
                        ChildLink(
                            parent_id=parent,
                            id=entry.id,
                            position=position,
                            line_position=line_position,
                        )
                    )
        valid_child_links = self._get_valid_child_links(entry_nodes, raw_child_links)
>>>>>>> 25f73dce
        return Taxonomy(
            entry_nodes=entry_nodes,
            other_nodes=other_nodes,
            previous_links=previous_links,
            child_links=valid_child_links,
        )

    def parse_file(self, filename: str, logger: ParserConsoleLogger | None = None) -> Taxonomy:
        if logger:
            self.parser_logger = logger
        """Process the file into a Taxonomy object"""
        start_time = timeit.default_timer()
        filename = normalize_filename(filename)
        taxonomy = self._create_taxonomy(filename)
        self.parser_logger.info(f"Parsing done in {timeit.default_timer() - start_time} seconds.")
        self.parser_logger.info(
            f"Found {len(taxonomy.entry_nodes) + len(taxonomy.other_nodes)} nodes"
        )
        self.parser_logger.info(f"Found {len(taxonomy.previous_links)} previous links")
        self.parser_logger.info(f"Found {len(taxonomy.child_links)} child links")

        return taxonomy


if __name__ == "__main__":
    # Setup logs
    logging.basicConfig(handlers=[logging.StreamHandler()], level=logging.INFO)
    filename = sys.argv[1] if len(sys.argv) > 1 else "test"

    # Pass session variable to parser object
    parse = TaxonomyParser()
    parse.parse_file(filename)<|MERGE_RESOLUTION|>--- conflicted
+++ resolved
@@ -1,8 +1,5 @@
-<<<<<<< HEAD
+import collections
 import copy
-=======
-import collections
->>>>>>> 25f73dce
 import logging
 import re
 import sys
@@ -29,11 +26,7 @@
     is_before: str | None = None
     main_language: str | None = None
     preceding_lines: list[str] = field(default_factory=list)
-<<<<<<< HEAD
-    parent_tags: list[str] = field(default_factory=list)
-=======
-    parent_tag: list[tuple[str, int]] = field(default_factory=list)
->>>>>>> 25f73dce
+    parent_tags: list[tuple[str, int]] = field(default_factory=list)
     src_position: int | None = None
     properties: dict[str, str] = field(default_factory=dict)
     tags: dict[str, list[str]] = field(default_factory=dict)
@@ -326,11 +319,7 @@
                         data.tags["tags_ids_" + lc] = value
                 elif line[0] == "<":
                     # parent definition
-<<<<<<< HEAD
-                    data.parent_tags.append(self._add_line(line[1:]))
-=======
-                    data.parent_tag.append((self._add_line(line[1:]), line_number + 1))
->>>>>>> 25f73dce
+                    data.parent_tags.append((self._add_line(line[1:]), line_number + 1))
                 elif language_code_prefix.match(line):
                     # synonyms definition
                     if not data.id:
@@ -467,13 +456,8 @@
                 other_nodes.append(entry)
             if entry.is_before:
                 previous_links.append(PreviousLink(before_id=entry.is_before, id=entry.id))
-<<<<<<< HEAD
             if entry.parent_tags:
-                for position, parent in enumerate(entry.parent_tags):
-                    child_links.append(ChildLink(parent_id=parent, id=entry.id, position=position))
-=======
-            if entry.parent_tag:
-                for position, (parent, line_position) in enumerate(entry.parent_tag):
+                for position, (parent, line_position) in enumerate(entry.parent_tags):
                     raw_child_links.append(
                         ChildLink(
                             parent_id=parent,
@@ -483,7 +467,6 @@
                         )
                     )
         valid_child_links = self._get_valid_child_links(entry_nodes, raw_child_links)
->>>>>>> 25f73dce
         return Taxonomy(
             entry_nodes=entry_nodes,
             other_nodes=other_nodes,
