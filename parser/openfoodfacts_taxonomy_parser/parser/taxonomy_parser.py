import collections
import copy
import logging
import re
import sys
import timeit
from dataclasses import dataclass, field
from enum import Enum
from typing import Iterator, TypedDict

from ..utils import normalize_filename, normalize_text
from .exception import DuplicateIDError
from .logger import ParserConsoleLogger


class NodeType(str, Enum):
    TEXT = "TEXT"
    SYNONYMS = "SYNONYMS"
    STOPWORDS = "STOPWORDS"
    ENTRY = "ENTRY"


@dataclass(slots=True)
class NodeData:
    id: str = ""
    is_before: str | None = None
    main_language: str | None = None
    preceding_lines: list[str] = field(default_factory=list)
    parent_tags: list[tuple[str, int]] = field(default_factory=list)
    src_position: int | None = None
    properties: dict[str, str] = field(default_factory=dict)
    tags: dict[str, list[str]] = field(default_factory=dict)
    comments: dict[str, list[str]] = field(default_factory=dict)
    # comments_stack is a list of tuples (line_number, comment),
    # to keep track of comments just above the current line
    # during parsing of an entry, to be able to add them
    # to the right property or tag when possible
    comments_stack: list[tuple[int, str]] = field(default_factory=list)
    is_external: bool = False  # True if the node comes from another taxonomy
    original_taxonomy: str | None = None  # the name of the taxonomy the node comes from

    def to_dict(self):
        return {
            "id": self.id,
            "main_language": self.main_language,
            "preceding_lines": self.preceding_lines,
            "src_position": self.src_position,
            "is_external": self.is_external,
            "original_taxonomy": self.original_taxonomy,
            **self.properties,
            **self.tags,
            **self.comments,
        }

    def get_node_type(self):
        if self.id in ["__header__", "__footer__"]:
            return NodeType.TEXT
        elif self.id.startswith("synonyms"):
            return NodeType.SYNONYMS
        elif self.id.startswith("stopwords"):
            return NodeType.STOPWORDS
        else:
            return NodeType.ENTRY


class PreviousLink(TypedDict):
    before_id: str
    id: str


class ChildLink(TypedDict):
    parent_id: str
    id: str
    position: int
    line_position: int


@dataclass(slots=True)
class Taxonomy:
    entry_nodes: list[NodeData]
    other_nodes: list[NodeData]
    previous_links: list[PreviousLink]
    child_links: list[ChildLink]


class TaxonomyParser:
    """Parse a taxonomy file"""

    def __init__(self):
        self.parser_logger = ParserConsoleLogger()

    def _file_iter(self, filename: str, start: int = 0) -> Iterator[tuple[int, str]]:
        """Generator to get the file line by line"""
        with open(filename, "r", encoding="utf8") as file:
            line_count = 0
            for line_number, line in enumerate(file):
                if line_number < start:
                    continue
                # sanitizing
                # remove any space characters at end of line
                line = line.rstrip()
                # replace commas between digits and that have no space around by a lower comma character
                # and do the same for escaped comma (preceded by a \)
                # (to distinguish them from commas acting as tags separators)
                line = re.sub(r"(\d),(\d)", r"\1‚\2", line)
                line = re.sub(r"\\,", "\\‚", line)
                yield line_number, line
                line_count += 1
            yield line_count, ""  # to end the last entry if not ended

    def _normalize_entry_id(self, raw_id: str) -> str:
        """
        Get a normalized string but keeping the language code "lc:",
        used for id and parent tag
        """
        lc, main_tag = raw_id.split(":", 1)
        normalized_main_tag = normalize_text(main_tag, lc, stopwords=self.stopwords)
        normalized_id = f"{lc}:{normalized_main_tag}"
        return normalized_id

<<<<<<< HEAD
    def undo_normalize_text(self, text: str) -> str:
        """Undo some normalizations made in `_file_iter`"""
        # restore commas from lower comma characters
        text = re.sub(r"(\d)‚(\d)", r"\1,\2", text)
        text = re.sub(r"\\‚", "\\,", text)
        return text

    def _get_lc_value(self, line: str) -> tuple[str, list[str]]:
        """Get the language code "lc" and a list of normalized values"""
=======
    def _get_lc_value(self, line: str, remove_stopwords=True) -> tuple[str, list[str]]:
        """Get the language code "lc" and a list of values and normalized values"""
>>>>>>> 51f7b43c
        lc, line = line.split(":", 1)
        values = [word.strip() for word in line.split(",")]
        stopwords = self.stopwords if remove_stopwords else []
        tags = [normalize_text(word, lc, stopwords=stopwords) for word in values]
        return lc, values, tags

    def _set_data_id(self, data: NodeData, id: str, line_number: int) -> NodeData:
        if not data.id:
            data.id = id
        else:
            raise DuplicateIDError(line_number)
        return data

    def _header_harvest(self, filename: str) -> tuple[list[str], int]:
        """
        Harvest the header (comment with #),
        it has its own function because some header has multiple blocks
        """
        h = 0
        header: list[str] = []
        for _, line in self._file_iter(filename):
            if not (line) or line[0] == "#":
                header.append(line)
            else:
                break
            h += 1

        # we don't want to eat the comments of the next block
        # and it removes the last separating line
        for i in range(len(header)):
            if header.pop():
                h -= 1
            else:
                break

        return header, h

    def _entry_end(self, line: str, data: NodeData) -> bool:
        """Return True if the block ended"""
        if data.id.startswith("stopwords") or data.id.startswith("synonyms"):
            # stopwords and synonyms are one-liners; if the id is set, it's the end
            return True
        if not line and data.id:
            # entries are separated by a blank line
            return True
        return False

    def _remove_separating_line(self, data: NodeData) -> NodeData:
        """
        To remove the one separating line that is always there,
        between synonyms part and stopwords part and before each entry
        """
        is_before = data.is_before
        # first, check if there is at least one preceding line
        if data.preceding_lines and not data.preceding_lines[0]:
            if data.id.startswith("synonyms"):
                # it's a synonyms block,
                # if the previous block is a stopwords block,
                # there is at least one separating line
                if is_before and "stopwords" in is_before:
                    data.preceding_lines.pop(0)

            elif data.id.startswith("stopwords"):
                # it's a stopwords block,
                # if the previous block is a synonyms block,
                # there is at least one separating line
                if is_before and "synonyms" in is_before:
                    data.preceding_lines.pop(0)

            else:
                # it's an entry block, there is always a separating line
                data.preceding_lines.pop(0)
        return data

    def _get_node_data_with_comments_above_key(
        self, data: NodeData, line_number: int, key: str
    ) -> NodeData:
        """Returns the updated node data with comments above the given
        key stored in the {key}_comments property."""
        new_data = copy.deepcopy(data)

        # Get comments just above the given line
        comments_above = []
        current_line = line_number - 1
        while new_data.comments_stack and new_data.comments_stack[-1][0] == current_line:
            comments_above.append(new_data.comments_stack.pop()[1])
            current_line -= 1
        if comments_above:
            new_data.comments[key + "_comments"] = comments_above[::-1]

        return new_data

    def _get_node_data_with_parent_and_end_comments(self, data: NodeData) -> NodeData:
        """Returns the updated node data with parent and end comments"""
        new_data = copy.deepcopy(data)

        # Get parent comments (part of an entry block and just above/between the parents lines)
        parent_comments = []
        while new_data.preceding_lines and new_data.preceding_lines[-1] != "":
            parent_comments.append(new_data.preceding_lines.pop())
        if parent_comments:
            new_data.comments["parent_comments"] = parent_comments[::-1]

        # Get end comments (part of an entry block after the last tag/prop
        # and before the separating blank line)
        end_comments = [comment[1] for comment in new_data.comments_stack]
        if end_comments:
            new_data.comments["end_comments"] = end_comments

        return new_data

    _language_code_prefix = re.compile(
        r"[a-zA-Z][a-zA-Z][a-zA-Z]?([-_][a-zA-Z][a-zA-Z][a-zA-Z]?)?:"
    )

    def is_entry_synonyms_line(self, line):
        matching_prefix = self._language_code_prefix.match(line)
        if matching_prefix:
            # verify it's not a property, that is a name followed by a colon and a language
            return not (
                self._language_code_prefix.match(line[matching_prefix.end():])
            )
        return False

    def _harvest_entries(self, filename: str, entries_start_line: int) -> Iterator[NodeData]:
        """Transform data from file to dictionary"""
        saved_nodes = []
        index_stopwords = 0
        index_synonyms = 0

        # Check if it is correctly written
        correctly_written = re.compile(r"\w+\Z")
        # stopwords will contain a list of stopwords with their language code as key
        self.stopwords = {}
        # the first entry is after __header__ which was created before
        data = NodeData(is_before="__header__")
        line_number = (
            entries_start_line  # if the iterator is empty, line_number will not be unbound
        )
        for line_number, line in self._file_iter(filename, entries_start_line):
            # yield data if block ended
            if self._entry_end(line, data):
                data = self._remove_separating_line(data)
                if data.get_node_type() == NodeType.ENTRY:
                    data = self._get_node_data_with_parent_and_end_comments(data)
                if data.id in saved_nodes:
                    # this duplicate node will be merged with the first one
                    data.is_before = None
                    msg = (
                        f"WARNING: Entry with same id {data.id} already exists, "
                        f"duplicate id in file at line {data.src_position}. "
                        "The two nodes will be merged, keeping the last "
                        "values in case of conflicts."
                    )
                    self.parser_logger.error(msg)
                else:
                    saved_nodes.append(data.id)
                    is_before = data.id
                yield data  # another function will use this dictionary to create a node
                data = NodeData(is_before=is_before)

            # harvest the line
            if not (line) or line[0] == "#":
                # comment or blank line
                if data.id:
                    # we are within the node definition
                    data.comments_stack.append((line_number, line))
                else:
                    # we are before the actual node
                    data.preceding_lines.append(line)
            else:
                line = line.rstrip(",")
                if not data.src_position:
                    data.src_position = line_number + 1
                if line.startswith("stopwords"):
                    # general stopwords definition for a language
                    id = "stopwords:" + str(index_stopwords)
                    data = self._set_data_id(data, id, line_number)
                    index_stopwords += 1
                    # remove "stopwords:" part
                    line = line[10:]
<<<<<<< HEAD
                    # compute raw values outside _get_lc_value as it normalizes them!
                    tags = [self.undo_normalize_text(words.strip()) for words in line[3:].split(",")]
=======
>>>>>>> 51f7b43c
                    try:
                        lc, tags, tags_ids = self._get_lc_value(line, remove_stopwords=False)
                    except ValueError:
                        self.parser_logger.error(
                            f"Missing language code at line {line_number + 1} ? '{self.parser_logger.ellipsis(line)}'"
                        )
                    else:
                        data.tags["tags_" + lc] = tags
                        data.tags["tags_ids_" + lc] = tags_ids
                        # add the normalized list with its lc to current processing
                        self.stopwords[lc] = tags_ids
                elif line.startswith("synonyms"):
                    # general synonyms definition for a language
                    id = "synonyms:" + str(index_synonyms)
                    data = self._set_data_id(data, id, line_number)
                    index_synonyms += 1
                    # remove "synonyms:" part
                    line = line[9:]
<<<<<<< HEAD
                    # compute raw values outside _get_lc_value as it normalizes them!
                    tags = [self.undo_normalize_text(words.strip()) for words in line[3:].split(",")]
=======
>>>>>>> 51f7b43c
                    try:
                        lc, tags, tags_ids = self._get_lc_value(line)
                    except ValueError:
                        self.parser_logger.error(
                            f"Missing language code at line {line_number + 1} ? '{self.parser_logger.ellipsis(line)}'"
                        )
                    else:
                        data.tags["tags_" + lc] = tags
                        data.tags["tags_ids_" + lc] = tags_ids
                elif line[0] == "<":
                    # parent definition
                    data.parent_tags.append((self._normalize_entry_id(line[1:]), line_number + 1))
                elif self.is_entry_synonyms_line(line):
                    # synonyms definition
                    if not data.id:
                        # the first item on the first line gives the id
                        data.id = self._normalize_entry_id(line.split(",", 1)[0])
                        # first 2-3 characters before ":" are the language code
                        data.main_language = data.id.split(":", 1)[0]
                    # add tags and tagsid
                    lang, line = line.split(":", 1)
                    # to transform '-' from language code to '_'
                    lang = lang.strip().replace("-", "_")
                    tags_list = []
                    tagsids_list = []
                    for word in line.split(","):
                        tags_list.append(self.undo_normalize_text(word.strip()))
                        word_normalized = normalize_text(word, lang, stopwords=self.stopwords)
                        if word_normalized not in tagsids_list:
                            # in case 2 normalized synonyms are the same
                            tagsids_list.append(word_normalized)
                    data.tags["tags_" + lang] = tags_list
                    data.tags["tags_ids_" + lang] = tagsids_list
                    data = self._get_node_data_with_comments_above_key(
                        data, line_number, "tags_" + lang
                    )
                else:
                    # property definition
                    property_name = None
                    try:
                        property_name, lc, property_value = line.split(":", 2)
                    except ValueError:
                        self.parser_logger.error(
                            f"Reading error at line {line_number + 1}, unexpected format: '{self.parser_logger.ellipsis(line)}'"
                        )
                    else:
                        # in case there is space before or after the colons
                        property_name = property_name.strip()
                        lc = lc.strip().replace("-", "_")
                        if not (
                            correctly_written.match(property_name) and correctly_written.match(lc)
                        ):
                            self.parser_logger.error(
                                f"Reading error at line {line_number + 1}, unexpected format: '{self.parser_logger.ellipsis(line)}'"
                            )
                        if property_name:
                            prop_key = "prop_" + property_name + "_" + lc
<<<<<<< HEAD
                            data.properties[prop_key] = self.undo_normalize_text(property_value)
=======
                            data.properties[prop_key] = property_value.strip()
>>>>>>> 51f7b43c
                            data = self._get_node_data_with_comments_above_key(
                                data, line_number, prop_key
                            )

        data.id = "__footer__"
        data.preceding_lines.pop(0)
        data.src_position = line_number + 1 - len(data.preceding_lines)
        yield data

    def _normalise_and_validate_child_links(
        self, entry_nodes: list[NodeData], unnormalised_child_links: list[ChildLink]
    ) -> tuple[list[ChildLink], list[ChildLink]]:
        # we need to group them by language code of the parent id
        lc_child_links_map = collections.defaultdict(list)
        for child_link in unnormalised_child_links:
            lc, _ = child_link["parent_id"].split(":")
            lc_child_links_map[lc].append(child_link)

        # we need to check if the parent id exists in the tags_ids_lc
        missing_child_links = []
        normalised_child_links = []
        for lc, lc_child_links in lc_child_links_map.items():
            # we collect all the tags_ids in a certain language
            tags_ids = {}
            for node in entry_nodes:
                node_tags_ids = {tag_id: node.id for tag_id in node.tags.get(f"tags_ids_{lc}", [])}
                tags_ids.update(node_tags_ids)

            # we check if the parent_id exists in the tags_ids
            for child_link in lc_child_links:
                _, parent_id = child_link["parent_id"].split(":")
                if parent_id not in tags_ids:
                    missing_child_links.append(child_link)
                else:
                    child_link["parent_id"] = tags_ids[parent_id]  # normalise the parent_id
                    normalised_child_links.append(child_link)

        return normalised_child_links, missing_child_links

    def _get_valid_child_links(
        self, entry_nodes: list[NodeData], raw_child_links: list[ChildLink]
    ) -> list[ChildLink]:
        """Get only the valid child links, i.e. the child links whose the parent_id exists"""
        node_ids = set([node.id for node in entry_nodes])

        # Links in which the parent_id exists are valid and do not need to be normalized
        valid_child_links = [
            child_link.copy()
            for child_link in raw_child_links
            if child_link["parent_id"] in node_ids
        ]

        # Unnormalised links are links in which a synonym was used to designate the parent
        child_links_to_normalise = [
            child_link.copy()
            for child_link in raw_child_links
            if child_link["parent_id"] not in node_ids
        ]

        # Normalise and validate the unnormalised links
        normalised_child_links, missing_child_links = self._normalise_and_validate_child_links(
            entry_nodes, child_links_to_normalise
        )

        valid_child_links.extend(normalised_child_links)

        for child_link in missing_child_links:
            lc, parent_id = child_link["parent_id"].split(":")
            self.parser_logger.error(
                f"Missing child link at line {child_link['line_position']}: "
                f"parent_id {parent_id} not found in tags_ids_{lc}"
            )

        return valid_child_links

    def _remove_duplicate_child_links(self, child_links: list[ChildLink]) -> list[ChildLink]:
        """Remove duplicate child links (i.e child links with the same parent_id and id)"""
        unique_child_links = []
        children_to_parents = collections.defaultdict(set)
        for child_link in child_links:
            parent_id, child_id = child_link["parent_id"], child_link["id"]
            if parent_id not in children_to_parents[child_id]:
                children_to_parents[child_id].add(parent_id)
                unique_child_links.append(child_link)
        return unique_child_links

    def _merge_duplicate_entry_nodes(self, entry_nodes: list[NodeData]) -> list[NodeData]:
        """Merge entry nodes with the same id:
        - merge their tags (union)
        - merge their properties (union, and in case of conflict, keep the last value)"""
        unique_entry_nodes = []
        ids_to_nodes = dict()
        for node in entry_nodes:
            if node.id in ids_to_nodes:
                first_node = ids_to_nodes[node.id]
                if first_node.is_external:
                    # we don't want to merge a node with an external node;
                    # the external node gets a new id with its original taxonomy name
                    # and the new one becomes the new "first node"
                    first_node.id += f"@{first_node.original_taxonomy}"
                    unique_entry_nodes.append(node)
                    ids_to_nodes[node.id] = node
                    continue
                for key, value in node.tags.items():
                    if not key.startswith("tags_ids_"):
                        # union of the tags
                        first_node.tags[key] = list(
                            # we use a dict to remove duplicates
                            # while keeping the order of the tags
                            dict.fromkeys(first_node.tags.get(key, []) + value)
                        )
                        # we have to re-normalize the tags_ids and can't just do a union,
                        # because two tags can have the same normalized value
                        language_code = key.split("_")[1]
                        first_node.tags[f"tags_ids_{language_code}"] = [
                            normalize_text(tag, language_code, stopwords=self.stopwords)
                            for tag in first_node.tags[key]
                        ]
                for key, value in node.properties.items():
                    # overwrite the value if the property already exists in the first node
                    first_node.properties[key] = value
                for key, value in node.comments.items():
                    # union of the comments
                    first_node.comments[key] = list(
                        # we use a dict to remove duplicates
                        # while keeping the order of the tags
                        dict.fromkeys(first_node.comments.get(key, []) + value)
                    )
                # union of the preceding_lines comments
                first_node.preceding_lines.extend(node.preceding_lines)
            else:
                unique_entry_nodes.append(node)
                ids_to_nodes[node.id] = node
        return unique_entry_nodes

    def _create_taxonomy(
        self, filename: str, external_filenames: list[str] | None = None
    ) -> Taxonomy:
        """Create the taxonomy from the file"""
        # parse external taxonomies if any, and add their entry nodes to the main taxonomy
        external_entry_nodes = []
        for external_filename in external_filenames or []:
            external_taxonomy_parser = TaxonomyParser()
            external_taxonomy = external_taxonomy_parser.parse_file(
                external_filename, None, self.parser_logger
            )
            external_entry_nodes.extend(external_taxonomy.entry_nodes)
        for node in external_entry_nodes:
            node.is_external = True

        self.parser_logger.info(f"Parsing {filename}")
        harvested_header_data, entries_start_line = self._header_harvest(filename)
        entry_nodes: list[NodeData] = []
        entry_nodes.extend(external_entry_nodes)
        other_nodes = [
            NodeData(id="__header__", preceding_lines=harvested_header_data, src_position=1)
        ]
        previous_links: list[PreviousLink] = []
        raw_child_links: list[ChildLink] = []
        harvested_data = self._harvest_entries(filename, entries_start_line)
        for entry in harvested_data:
            if entry.get_node_type() == NodeType.ENTRY:
                entry.original_taxonomy = filename.split("/")[-1]
                entry_nodes.append(entry)
            else:
                other_nodes.append(entry)
            if entry.is_before:
                previous_links.append(PreviousLink(before_id=entry.is_before, id=entry.id))
            if entry.parent_tags:
                for position, (parent, line_position) in enumerate(entry.parent_tags):
                    raw_child_links.append(
                        ChildLink(
                            parent_id=parent,
                            id=entry.id,
                            position=position,
                            line_position=line_position,
                        )
                    )
        valid_child_links = self._get_valid_child_links(entry_nodes, raw_child_links)
        child_links = self._remove_duplicate_child_links(valid_child_links)
        entry_nodes = self._merge_duplicate_entry_nodes(entry_nodes)
        return Taxonomy(
            entry_nodes=entry_nodes,
            other_nodes=other_nodes,
            previous_links=previous_links,
            child_links=child_links,
        )

    def parse_file(
        self,
        filename: str,
        external_filenames: list[str] | None = None,
        logger: ParserConsoleLogger | None = None,
    ) -> Taxonomy:
        if logger:
            self.parser_logger = logger
        """Process the file into a Taxonomy object"""
        start_time = timeit.default_timer()
        filename = normalize_filename(filename)
        taxonomy = self._create_taxonomy(filename, external_filenames)
        self.parser_logger.info(f"Parsing done in {timeit.default_timer() - start_time} seconds.")
        self.parser_logger.info(
            f"Found {len(taxonomy.entry_nodes) + len(taxonomy.other_nodes)} nodes"
        )
        self.parser_logger.info(f"Found {len(taxonomy.previous_links)} previous links")
        self.parser_logger.info(f"Found {len(taxonomy.child_links)} child links")

        return taxonomy


if __name__ == "__main__":
    # Setup logs
    logging.basicConfig(handlers=[logging.StreamHandler()], level=logging.INFO)
    filename = sys.argv[1] if len(sys.argv) > 1 else "test"

    # Pass session variable to parser object
    parse = TaxonomyParser()
    parse.parse_file(filename)<|MERGE_RESOLUTION|>--- conflicted
+++ resolved
@@ -118,7 +118,6 @@
         normalized_id = f"{lc}:{normalized_main_tag}"
         return normalized_id
 
-<<<<<<< HEAD
     def undo_normalize_text(self, text: str) -> str:
         """Undo some normalizations made in `_file_iter`"""
         # restore commas from lower comma characters
@@ -126,14 +125,10 @@
         text = re.sub(r"\\‚", "\\,", text)
         return text
 
-    def _get_lc_value(self, line: str) -> tuple[str, list[str]]:
-        """Get the language code "lc" and a list of normalized values"""
-=======
     def _get_lc_value(self, line: str, remove_stopwords=True) -> tuple[str, list[str]]:
         """Get the language code "lc" and a list of values and normalized values"""
->>>>>>> 51f7b43c
         lc, line = line.split(":", 1)
-        values = [word.strip() for word in line.split(",")]
+        values = [self.undo_normalize_text(words.strip()) for word in line.split(",")]
         stopwords = self.stopwords if remove_stopwords else []
         tags = [normalize_text(word, lc, stopwords=stopwords) for word in values]
         return lc, values, tags
@@ -313,11 +308,6 @@
                     index_stopwords += 1
                     # remove "stopwords:" part
                     line = line[10:]
-<<<<<<< HEAD
-                    # compute raw values outside _get_lc_value as it normalizes them!
-                    tags = [self.undo_normalize_text(words.strip()) for words in line[3:].split(",")]
-=======
->>>>>>> 51f7b43c
                     try:
                         lc, tags, tags_ids = self._get_lc_value(line, remove_stopwords=False)
                     except ValueError:
@@ -336,11 +326,6 @@
                     index_synonyms += 1
                     # remove "synonyms:" part
                     line = line[9:]
-<<<<<<< HEAD
-                    # compute raw values outside _get_lc_value as it normalizes them!
-                    tags = [self.undo_normalize_text(words.strip()) for words in line[3:].split(",")]
-=======
->>>>>>> 51f7b43c
                     try:
                         lc, tags, tags_ids = self._get_lc_value(line)
                     except ValueError:
@@ -398,11 +383,7 @@
                             )
                         if property_name:
                             prop_key = "prop_" + property_name + "_" + lc
-<<<<<<< HEAD
-                            data.properties[prop_key] = self.undo_normalize_text(property_value)
-=======
-                            data.properties[prop_key] = property_value.strip()
->>>>>>> 51f7b43c
+                            data.properties[prop_key] = self.undo_normalize_text(property_value.strip())
                             data = self._get_node_data_with_comments_above_key(
                                 data, line_number, prop_key
                             )
