# Developing with Neo4j

We provide a simple docker-compose for neo4j to have it available on your localhost.

> **Note**: this may be a temporary setting, as later on we may have all running in docker.

## Launching the database

To start the database, simply type `docker-compose up` at root of project.

The neo4j database will be available at `localhost:7687` using bolt protocol.

Moreover you can access an admin tool at http://localhost:7474/.

To stop the database, simply use *Ctrl+C* in the console where neo4j is running, or type `docker-compose stop` in another terminal.

If you want to **destroy** neo4j data, simply use `docker-compose rm -sf neo4j` and then `docker volume rm taxonomy-editor_neo4j-data`[^vol_name]

[^vol_name]: (it may have another name, look at what `docker volume list|grep neo4j-data`) gives you.


## Importing data into Neo4J database

### Import sample data

We have a `backend/sample/test-neo4j.json` file to load sample data in the database for developers.

To load it:

* ensure your neo4j database is launched:
  ```bash
  docker-compose up -d neo4j
  ```
* create you local env if you do not have one yet:
  ```bash
  python3 -m venv .venv
  ```
* activate your local env, if needed:
  ```bash
  . .venv/bin/activate
  ```
* if needed, install neo4j driver:
  ```bash
  pip install neo4j
  ```
* finally load the data:
  ```bash
  cd backend/sample
  python3 load.py --reset test-neo4j.json
  ```

  note that if you want to see more options, you can use `--help`
* enjoy it in the neo4j browser at http://localhost:7474
<<<<<<< HEAD
  (hint: after connecting the database, on the right click on the "*" node types to have a beautiful graph)
=======
  (Hint: After connecting the database, on the left click on the "*" node types to visualize a beautiful graph of the loaded taxonomy)
>>>>>>> 48740658


### From a generic file

Note that if you want to import some other data, (eg for a specific test of Neo4J capabilities), 
the file needs to be placed inside the `neo4j/import` folder.

Then see [neo4j documentation on importing data](https://neo4j.com/docs/operations-manual/current/docker/operations/#docker-neo4jlabs-pluginsneo4j.com) but you can run the simpler command:
```
docker-compose exec neo4j neo4j-admin import ...
```

> **Note**: it haven't been tested so far, and some tweaks might be necessary.

## Use it locally

If you are using a local python environment, the database will be accessible at `localhost:7687`

## Use it in another docker service

If you run another docker service and want to access neo4j, it will be accessible at `neo4j:7687`
provided your container runs in the same network (should default to `taxonomy-editor_default`)<|MERGE_RESOLUTION|>--- conflicted
+++ resolved
@@ -51,12 +51,7 @@
 
   note that if you want to see more options, you can use `--help`
 * enjoy it in the neo4j browser at http://localhost:7474
-<<<<<<< HEAD
-  (hint: after connecting the database, on the right click on the "*" node types to have a beautiful graph)
-=======
   (Hint: After connecting the database, on the left click on the "*" node types to visualize a beautiful graph of the loaded taxonomy)
->>>>>>> 48740658
-
 
 ### From a generic file
 
