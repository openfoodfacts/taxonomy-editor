# Setup a dev environment

## Using Docker

Docker is the easiest way to install the Taxonomy Editor, play with it, and even modify the code.

Docker provides an isolated environment, very close to a Virtual Machine. This environment contains everything required to launch the Taxonomy Editor. There is no need to install any modules separately.

### Prerequisites

- [Install Docker CE](https://docs.docker.com/install/#supported-platforms)
> If you run e.g. Debian, don't forget to add your user to the `docker` group!
- [Install Docker Compose](https://docs.docker.com/compose/install/)
- [Enable command-line completion](https://docs.docker.com/compose/completion/)

### Setup
The docker-compose for Taxonomy Editor is designed in such a way that all development servers can be built rapidly.

After first checkout, or on requirements or important element changes, run the following commands in the root directory:

```bash
DOCKER_BUILDKIT=1 docker-compose build
```

And every time, to get the server running, just use:

```bash
docker-compose up
```

You should have a running environment.

The React application is exposed at: `http://ui.taxonomy.localhost:8091`

The API is exposed at: `http://api.taxonomy.localhost:8091`

You can also access the Neo4j Admin Console at `http://localhost:7474/browser/`

If you modify any file in the React App, the changes will be taken into account instantly.

If you modify any files related to the Python API, you need to restart the `taxonomy_api` container in Docker: `docker-compose restart taxonomy_api`

You can modify the `.env` file to fit your needs, but you should not commit any changes that are not defaults to the project.
Notably, if you use a `uid` which is not 1000, you should personalize the `USER_UID` variable.
<<<<<<< HEAD

A smarter way to customize things, is to use [direnv](https://direnv.net/) with a `.envrc` file, or to simply have a script to source (see [the `.` command](https://www.gnu.org/software/bash/manual/html_node/Bourne-Shell-Builtins.html#Bourne-Shell-Builtins)) to load environment variables (they have priority above `.env`).
=======

A smarter way to customize things, is to use [direnv](https://direnv.net/) with a `.envrc` file, or to simply have a script to source (see [the `.` command](https://www.gnu.org/software/bash/manual/html_node/Bourne-Shell-Builtins.html#Bourne-Shell-Builtins)) to load environment variables (they have priority above `.env`).

### Creating Pull Requests with the Taxonomy Editor
The [settings.py](https://github.com/openfoodfacts/taxonomy-editor/blob/main/backend/editor/settings.py) file present in the `backend` directory must be updated in order to use the feature. If you'd like to see it in action in development mode, do the following steps:

- Make sure a fork of Taxonomy Editor is created in your Github account.
- Update the `access_token` variable in `settings.py` with your [personal access token](https://docs.github.com/en/authentication/keeping-your-account-and-data-secure/creating-a-personal-access-token).
- Update the `repo_owner` variable in `settings.py` with your Github account username.

That's it! Now, you'll be able to view any created PR's in your fork of Taxonomy Editor.
>>>>>>> eacead2c

### Importing some test data

```bash
docker-compose run --rm taxonomy_api sample/load.py sample/test-neo4j.json
```

Add the `--reset` switch if you already have data you want to remove.

Going into the Neo4j Admin Console, you should be able to see the data.
<<<<<<< HEAD

## Without Docker

### Install Neo4j

You are required to install Neo4j in your system.

[Neo4j Desktop](https://neo4j.com/download/) (proprietary) is an option, or get the open-source [community version](https://neo4j.com/download-center/#community).

Visit this [link](https://neo4j.com/docs/operations-manual/current/installation/) for more information.

Launch it and verify it's working by visiting the Neo4j browser: `http://localhost:7474/browser/`. In the admin UI, you should connect to `localhost:7687`.

=======

## Without Docker

### Install Neo4j

You are required to install Neo4j in your system.

[Neo4j Desktop](https://neo4j.com/download/) (proprietary) is an option, or get the open-source [community version](https://neo4j.com/download-center/#community).

Visit this [link](https://neo4j.com/docs/operations-manual/current/installation/) for more information.

Launch it and verify it's working by visiting the Neo4j browser: `http://localhost:7474/browser/`. In the admin UI, you should connect to `localhost:7687`.

>>>>>>> eacead2c
### Install the backend in a Python Virtualenv

Go to the `backend` directory of the Taxonomy Editor.

Create a virtualenv with python:

```bash
python3 -m venv .venv
```
and activate it:

```bash
source .venv
```

Install dependencies:

```bash
source pip install -r requirements.txt
```

Start the server locally:

```bash
uvicorn editor.api:app --host 127.0.0.1 --port 8080
```

Open http://127.0.0.1:8080 in your browser to check out the API.

You will see the following:
```
{"message": "Hello user! Tip: open /docs or /redoc for documentation"}
```

### Install the npm dev server

(Note: this might not be needed if you only want to work on the backend)

You must have NodeJS and npm installed on your system. (LTS - 16.17.0, currently).
See https://nodejs.org/en/download/ and https://docs.npmjs.com/cli/v7/configuring-npm/install for further installation steps.

Go to the `taxonomy-editor-frontend/` directory of the Taxonomy Editor.

Then run:

```bash
npm install .
```

Run the server with:

```bash
REACT_APP_API_URL="http://localhost:8080/" npm start
```
(or)

```bash
export REACT_APP_API_URL="http://localhost:8080/"
npm start
```

This should automatically open the Taxonomy Editor frontend in this URL: http://localhost:8080/

### Importing some test data

To import some test data, in your Python virtualenv (don't forget to activate it), in the backend directory:

```bash
python3 sample/load.py sample/test-neo4j.json
```
Add the `--reset` switch if you already have data you want to remove.

Going into the Neo4j Admin Console, you should be able to see the data.<|MERGE_RESOLUTION|>--- conflicted
+++ resolved
@@ -42,10 +42,6 @@
 
 You can modify the `.env` file to fit your needs, but you should not commit any changes that are not defaults to the project.
 Notably, if you use a `uid` which is not 1000, you should personalize the `USER_UID` variable.
-<<<<<<< HEAD
-
-A smarter way to customize things, is to use [direnv](https://direnv.net/) with a `.envrc` file, or to simply have a script to source (see [the `.` command](https://www.gnu.org/software/bash/manual/html_node/Bourne-Shell-Builtins.html#Bourne-Shell-Builtins)) to load environment variables (they have priority above `.env`).
-=======
 
 A smarter way to customize things, is to use [direnv](https://direnv.net/) with a `.envrc` file, or to simply have a script to source (see [the `.` command](https://www.gnu.org/software/bash/manual/html_node/Bourne-Shell-Builtins.html#Bourne-Shell-Builtins)) to load environment variables (they have priority above `.env`).
 
@@ -57,7 +53,6 @@
 - Update the `repo_owner` variable in `settings.py` with your Github account username.
 
 That's it! Now, you'll be able to view any created PR's in your fork of Taxonomy Editor.
->>>>>>> eacead2c
 
 ### Importing some test data
 
@@ -68,7 +63,6 @@
 Add the `--reset` switch if you already have data you want to remove.
 
 Going into the Neo4j Admin Console, you should be able to see the data.
-<<<<<<< HEAD
 
 ## Without Docker
 
@@ -82,21 +76,6 @@
 
 Launch it and verify it's working by visiting the Neo4j browser: `http://localhost:7474/browser/`. In the admin UI, you should connect to `localhost:7687`.
 
-=======
-
-## Without Docker
-
-### Install Neo4j
-
-You are required to install Neo4j in your system.
-
-[Neo4j Desktop](https://neo4j.com/download/) (proprietary) is an option, or get the open-source [community version](https://neo4j.com/download-center/#community).
-
-Visit this [link](https://neo4j.com/docs/operations-manual/current/installation/) for more information.
-
-Launch it and verify it's working by visiting the Neo4j browser: `http://localhost:7474/browser/`. In the admin UI, you should connect to `localhost:7687`.
-
->>>>>>> eacead2c
 ### Install the backend in a Python Virtualenv
 
 Go to the `backend` directory of the Taxonomy Editor.
