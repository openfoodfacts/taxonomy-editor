# Taxonomy parser

References: https://wiki.openfoodfacts.org/Global_taxonomies#format

This specification assumes that we have a graph tool.
It can be in memory graph like networkx or custom dictionary structure.
Or a database, be it a real graph database like Arango db, or another database (eg. PostgresSQL) used with graph queries.

You must be able to query the database on it's relations, but also on nodes properties in an efficient way.

# Definitions

## Lines and blocks

1. a language code is a two character code. We write `LC` to signify a language code in this document.
1. every line has one of the following forms:
   - *blank line*: it only contains space characters or no character at all
   - *comment line*: first character is a `#`
   - *parent line*: fist character is `<`
   - *entry line*: it begins with `LC:`
   - *stopwords line*: it begins with `stopwords:LC:`
   - *global synonyms line*: it begins with `synonyms:LC`
   - *property line*: it begins with a property_name
     (we will use `PN` to mean any property name)
     followed by a language code: `PN:LC:`

     Note that *comment lines* are not *blank lines*.
1. *meaningful lines* are : all lines type,
   but *blank line* and *comment line*
1. Each blank line begins a new block, but
    1. each *stopwords line* or *global synonyms line*
       should be considered a separated block,
       (with preceding comment lines)
    1. the first lines, up to the first *meaningful line*
       (but preceding comment lines) is the *header*
    1. the last lines, after the last *meaningful line* in the file
       is the *footer*
    1. other blocks must contains at least one *entry line*.
       We call them *entry blocks*
1. entry lines are composed of the `LC:` header,
   then a list of *tags* separated by a comma `,`.
   Comma without at least one space around are not separators.
1. each *tag* has a *normalized version* which is referred to as *tagid*
1. each *entry line* has a first tag which is referred to as *line tag*,
   and as *line tagid* for it's *normalized version*.
   *line tagid* is considered the identifier for this *entry line*,
   and must be unique.
1. the first *entry line* of each *entry block*
   is referred to as *canonical tag* (resp. *canonical tagid*)
   for this block.
   This is considered the identifier for this block, and must be unique.
1. the text in the *parent line* is composed of `LC:` followed by text.
   This text is referred to as the *parent tag*

## Sanitizing a line

Each line we read in the file must be sanitized.

This is the following process:

1. remove any space characters at end of line
   ```python
   line = line.rstrip()
   ```
1. replace `’` (typographique quote) to simple quote `'`
   ```python
   line = line.replace("’", "'")
   ```
1. replace commas that have no space around by a lower comma character
   and do the same for escaped comma (preceded by a `\`)
   (to distinguish them from commas acting as tags separators)
   ```python
   line = re.sub(r"(\d),(\d)", r"\1‚\2", line)
   line = re.sub(r"\\,", "\\‚", line)
   ```
1. removes parenthesis for roman numerals
   ```python
   line = re.sub(r"\(([ivx]+)\)", r"\1", line, flags=re.I)
   ```

## Normalized version of a string (of a tag)

The *normalized version* of a string is the operation
we will apply that to tag to obtain the tagid.

It depends on the language.

Obtain NFC form of the string. In python:
```python
string = unicodedata.normalize("NFC", my_input)
```

Then look at `string_normalization_for_lang` in `Config_off.pm` [^string_config]
to know if following operations applies, based on language code:
* lowercase
* removing accents

If lowercase applies and string is not a UUID [^uuid], that is it does not match regexp `r"^[a-z\-]+\.[a-zA-Z0-9-_]{8}[a-zA-Z0-9-_]+$"`,
then lowercase it. And also transform "." to "-".

Replace every special character (ascii 0 to 27) and zero width space with "-":
```python
string = re.sub(r"[\u0000-\u0027\u200b]", "-", string)
```

Replace html escaped chars by "-":
```python
string = re.sub(r"&\w+;", "-", string)
```

Replace some strange characters with "-" [^stretch_weird_chars]:
```
string = re.sub(r"[\s!"#\$%&'()*+,\/:;<=>?@\[\\\]^_`{\|}~¡¢£¤¥¦§¨©ª«¬®¯°±²³´µ¶·¸¹º»¼½¾¿×ˆ˜–—‘’‚“”„†‡•…‰‹›€™\t]", "-", string)
```

If removing accents applies, use `unidecode.unidecode` to remove them.

Finally, replace consecutive "-" by only one minus, and strip "-":
```python
string = re.sub(r"-+", "-", string)
string = string.strip("-")
```


[^uuid]: an UUID stands for Universal Unique Identifier.
**TODO** explain when we may encounter them in taxonomies.

[^string_config]: of course you would have copied it to a local config file, or a dict in your code.
The current config can be seen in github [openfoodfacts/openfoodfacts-server main/lib/ProductOpener/Config_off.pm](https://github.com/openfoodfacts/openfoodfacts-server/blob/main/lib/ProductOpener/Config_off.pm).
Looking at `%string_normalization_for_lang`.

[^stretch_weird_chars]: (stretch goal: use [unicode category](https://www.compart.com/en/unicode/category) (through unicodedata module) to remove all unwanted category)


# Processing

## Harvest data

1. store the header in a node with id `__header__` and label TEXT
1. store the footer in a node with id `__footer__` and label TEXT
2. store each block of *stopwords line* in a node with id `stopwords:IDX`
   and label STOPWORDS,
   where `IDX` is the number of preceding *stopwords lines* in the file
3. store each block of *global synonyms line*
   in a node with id `synonyms:IDX`
   and label SYNONYMS,
   where `IDX` is the number of preceding *global synonyms lines* 
   in the file
2. For each entry block, create a node with id `LC:canonical_tagid`
   and label ENTRY
   store inside:
   * every *property value* in an attribute named prop_PROP_NAME_LC
   * temporarily store every *parent tag* with their *tagid*,
     language code included (you can remove it after link creations)

For every node but header and footer, store:
* tags_LC stores a list of tag for language LC
* tags_ids_LC stores a list of tagids for language LC

Note that synonyms and stopwords only have one language, while entry block may have several.

For every node, also store:
* preceding *comments lines* in a `preceding_lines` property
<<<<<<< HEAD
=======
* the start of the entry block in a property `src_position`. First line is 1.
  Comments (aka `preceding_lines`) are not accounted as block start, but for footer and header.
>>>>>>> 48740658

We also add a `is_before` link between nodes, to keep order in which nodes were found in the file.
* `__header__` should only have one outgoing `is_before` relation
* `__footer__` should only have one incoming `is_before` relation
* every other node should have exactly one incoming and one outgoing `is_before` relation


## Create extended synonyms

TODO - This is a stretch goal for now

# Resolve parents

For every node in the graph, and for every parent tag entry it has,
create a link "is child of" with the node that has this tagid, (language code included).
This should correspond to a simple request in the database, which should be fast enough if data structure helps and correct indexes are set.

# Add additional properties

TODO - This is a stretch goal for now<|MERGE_RESOLUTION|>--- conflicted
+++ resolved
@@ -161,11 +161,8 @@
 
 For every node, also store:
 * preceding *comments lines* in a `preceding_lines` property
-<<<<<<< HEAD
-=======
 * the start of the entry block in a property `src_position`. First line is 1.
   Comments (aka `preceding_lines`) are not accounted as block start, but for footer and header.
->>>>>>> 48740658
 
 We also add a `is_before` link between nodes, to keep order in which nodes were found in the file.
 * `__header__` should only have one outgoing `is_before` relation
